--- conflicted
+++ resolved
@@ -8,16 +8,6 @@
   </div>
   <div class='col-md-8'>
     {% for item in object.order_items.all %}
-<<<<<<< HEAD
-    <tr>
-      <th scope="row">{{ forloop.counter }}</th>
-      <td>{{item.name}}</td>
-      <td>${{item.price|floatformat:2}}</td>
-      <td><a class="btn btn-success btn-sm" href="{{ item.offer.add_to_cart_link }}">add</a>{{item.quantity}} <a
-          class="btn btn-success btn-sm" href="{{ item.offer.remove_from_cart_link }}">remove</a></td>
-      <td>${{item.total|floatformat:2}}</td>
-    </tr>
-=======
     <div class="card w-100 border-0 rounded-0 bg-light my-2">
       <div class='card-body'>
         <div class='d-flex flex-row justify-content-between'>
@@ -38,7 +28,6 @@
     </div>
     {% empty %}
       <h2>{% trans 'Empty Cart' %}</h2>
->>>>>>> bc463d2e
     {% endfor %}
   </div>
 
@@ -59,18 +48,6 @@
       
       {% include "./includes/cost_overview.html" with invoice=invoice %}
 
-<<<<<<< HEAD
-</table>
-{% if object.total == 0 %}
-{% comment %}TODO check if it should always go to this view to check the invoice{% endcomment %}
-<a href="{% url 'vendor:checkout-free' %}" class="btn btn-success">{% trans 'Check Out' %}</a>
-{% else %}
-<a href="{% url 'vendor:checkout-account' %}" class="btn btn-success">{% trans 'Check Out' %}</a>
-{% endif %}
-
-
-{% endblock %}
-=======
     </ul>
     {% if object.order_items.all %}
     <a href="{% url 'vendor:checkout-account' %}" class="btn btn-primary">{% trans 'PROCEED TO CHECKOUT' %}</a>
@@ -90,4 +67,5 @@
   </div>
 </div>
 {% endblock %}
->>>>>>> bc463d2e
+
+{% endblock %}