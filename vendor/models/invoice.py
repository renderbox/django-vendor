import uuid
from allauth.account.signals import user_logged_in

from django.conf import settings
from django.contrib.sites.models import Site
from django.contrib.sites.managers import CurrentSiteManager
from django.db import models
from django.dispatch import receiver
from vendor.models.utils import set_default_site_id
from django.utils.translation import ugettext_lazy as _

from .base import CreateUpdateModelBase
from .choice import CURRENCY_CHOICES
from .utils import set_default_site_id
from vendor.config import DEFAULT_CURRENCY
from .offer import Offer

#####################
# INVOICE
#####################

class Invoice(CreateUpdateModelBase):
    '''
    An invoice starts off as a Cart until it is puchased, then it becomes an Invoice.
    '''
    class InvoiceStatus(models.IntegerChoices):
        CART = 0, _("Cart")             # total = subtotal = sum(OrderItems.Offer.Price + Product.TaxClassifier). Avalara
        CHECKOUT = 10, _("Checkout")    # total = subtotal + shipping + Tax against Addrr if any.
        QUEUED = 20, _("Queued")        # Queued to for Payment Processor.
        PROCESSING = 30, _("Processing")# Payment Processor update, start of payment.
        FAILED = 40, _("Failed")        # Payment Processor Failed Transaction.
        COMPLETE = 50, _("Complete")    # Payment Processor Completed Transaction.
        REFUNDED = 60, _("Refunded")    # Invoice Refunded to client. 

    uuid = models.UUIDField(_("UUID"), default=uuid.uuid4, editable=False, unique=True)
    profile = models.ForeignKey("vendor.CustomerProfile", verbose_name=_("Customer Profile"), null=True, on_delete=models.CASCADE, related_name="invoices")
    site = models.ForeignKey(Site, verbose_name=_("Site"), on_delete=models.CASCADE, default=set_default_site_id, related_name="invoices")                      # For multi-site support
    status = models.IntegerField(_("Status"), choices=InvoiceStatus.choices, default=InvoiceStatus.CART)
    customer_notes = models.JSONField(_("Customer Notes"), default=dict, blank=True, null=True)
    vendor_notes = models.JSONField(_("Vendor Notes"), default=dict, blank=True, null=True)
    ordered_date = models.DateTimeField(_("Ordered Date"), blank=True, null=True)               # When was the purchase made?
    subtotal = models.FloatField(default=0.0)                                   
    tax = models.FloatField(blank=True, null=True)                              # Set on checkout
    shipping = models.FloatField(blank=True, null=True)                         # Set on checkout
    total = models.FloatField(blank=True, null=True)                            # Set on purchase
    currency = models.CharField(_("Currency"), max_length=4, choices=CURRENCY_CHOICES, default=DEFAULT_CURRENCY)      # User's default currency
    shipping_address = models.ForeignKey("vendor.Address", verbose_name=_("Shipping Address"), on_delete=models.CASCADE, blank=True, null=True)
    # paid = models.BooleanField(_("Paid"))                 # May be Useful for quick filtering on invoices that are outstanding
    # settle_date = models.DateTimeField(_("Settle Date"))

    objects = models.Manager()
    on_site = CurrentSiteManager()


    class Meta:
        verbose_name = _("Invoice")
        verbose_name_plural = _("Invoices")
        ordering = ['-ordered_date', '-updated']             # TODO: [GK-2518] change to use ordered_date.  Invoice ordered_date needs to be updated on successful purchase by the PaymentProcessor.

        permissions = (
            ('can_view_site_purchases', 'Can view Site Purchases'),
            ('can_refund_purchase', 'Can refund Purchase'),
        )

    def __str__(self):
<<<<<<< HEAD
        if not self.profile.user:
            return "New Invoice"
        return f"{self.profile.user.username} Invoice {self.created:%Y-%m-%d %H:%M}" 
=======
        return _("{username} Invoice ({time})").format(username=self.profile.user.username, time=self.created.strftime('%Y-%m-%d %H:%M'))
>>>>>>> 752624ec

    def add_offer(self, offer, quantity=1):
        
        order_item, created = self.order_items.get_or_create(offer=offer)
        # make sure the invoice pk is also in the OriderItem
        if not created and order_item.offer.allow_multiple:
            order_item.quantity += quantity
            order_item.save()

        self.update_totals()
        self.save()
        return order_item

    def remove_offer(self, offer):
        try:
            order_item = self.order_items.get(offer=offer)      # Get the order item if it's present
        except:
            return 0

        order_item.quantity -= 1

        if order_item.quantity == 0:
            order_item.delete()
        else:
            order_item.save()

        self.update_totals()
        self.save()
        return order_item

    def calculate_shipping(self):
        '''
        Based on the Shipping Address
        '''
        self.shipping = 0

    def calculate_tax(self):
        '''
        Extendable
        '''
        self.tax = 0

    def update_totals(self):
        self.subtotal = sum([item.total for item in self.order_items.all() ])

        self.calculate_shipping()
        self.calculate_tax()
        self.total = self.subtotal + self.tax + self.shipping

    def get_payment_billing_address(self):
        if not self.payments.get(success=True).billing_address:
            return ""
        return self.payments.get(success=True).billing_address.get_address()

class OrderItem(CreateUpdateModelBase):
    '''
    A link for each item to a user after it's been purchased
    '''
    invoice = models.ForeignKey("vendor.Invoice", verbose_name=_("Invoice"), on_delete=models.CASCADE, related_name="order_items")
    offer = models.ForeignKey("vendor.Offer", verbose_name=_("Offer"), on_delete=models.CASCADE, related_name="order_items")
    quantity = models.IntegerField(_("Quantity"), default=1)

    class Meta:
        verbose_name = _("Order Item")
        verbose_name_plural = _("Order Items")

    def __str__(self):
        return "%s - %s" % (self.invoice.profile.user.username, self.offer.name)

    @property
    def total(self):
        return self.quantity * self.price

    @property
    def price(self):
        return self.offer.current_price()

    @property
    def name(self):
        return self.offer.name



##########
# Signals
##########
@receiver(user_logged_in)
def convert_session_cart_to_invoice(sender, request, **kwargs):
    if 'session_cart' in request.session:
        profile, created = request.user.customer_profile.get_or_create(site=set_default_site_id())
        cart = profile.get_cart()
        
        for offer_key in request.session['session_cart'].keys():
            cart.add_offer(Offer.objects.get(pk=offer_key), quantity=request.session['session_cart'][offer_key]['quantity'])

        del(request.session['session_cart'])
<|MERGE_RESOLUTION|>--- conflicted
+++ resolved
@@ -63,13 +63,9 @@
         )
 
     def __str__(self):
-<<<<<<< HEAD
         if not self.profile.user:
-            return "New Invoice"
-        return f"{self.profile.user.username} Invoice {self.created:%Y-%m-%d %H:%M}" 
-=======
+            return _("New Invoice")
         return _("{username} Invoice ({time})").format(username=self.profile.user.username, time=self.created.strftime('%Y-%m-%d %H:%M'))
->>>>>>> 752624ec
 
     def add_offer(self, offer, quantity=1):
         
