--- conflicted
+++ resolved
@@ -52,14 +52,7 @@
     def __str__(self):
         return self.name
 
-<<<<<<< HEAD
     def get_msrp(self, currency=DEFAULT_CURRENCY):
-=======
-    def get_msrp(self, currency):
-        """
-        Grabs the MSRP on all objects included in the offer and returns the sum total.
-        """
->>>>>>> 2f802b3f
         return sum([p.get_msrp(currency) for p in self.products.all()])
 
     def current_price(self, currency=DEFAULT_CURRENCY):
