--- conflicted
+++ resolved
@@ -39,10 +39,8 @@
     INOVICE_PAYMENT_SUCCEEDED = 'invoice.payment_succeeded', _('Invoice Payment Succeeded')
     PAYMENT_INTENT_SUCCEDED = 'payment_intent.succeeded', _("Payment Succeeded")
     CHARGE_SUCCEEDED = 'charge.succeeded', _('Charge Succeeded')
-<<<<<<< HEAD
     SOURCE_EXPIRED = 'customer.source.expired', _('Source Expired')
-=======
->>>>>>> d621ff85
+
 
 
 class StripeBaseAPI(View):
