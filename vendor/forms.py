--- conflicted
+++ resolved
@@ -5,10 +5,7 @@
 from django.db.models import IntegerChoices
 from address.models import Country, State 
 from .models import OrderItem, Address
-<<<<<<< HEAD
-=======
 from .choices import PaymentTypes
->>>>>>> ce73db76
 
 
 # class AddToCartModelForm(forms.ModelForm):
@@ -152,25 +149,11 @@
         return checksum % 10 == 0
 
 
-<<<<<<< HEAD
-
-class PaymentFrom(forms.Form):
-    class PaymentTypes(IntegerChoices):
-            CREDIT_CARD = 10, _('Credit Card')
-            BANK_ACCOUNT = 20, _('Bank Account')
-            PAY_PAL = 30, _('Pay Pal')
-            MOBILE = 40, _('Mobile')
-
-    payment_type = forms.ChoiceField(label=_("Payment Type"), choices=PaymentTypes.choices, widget=forms.widgets.HiddenInput)
-
-
-=======
 class PaymentFrom(forms.Form):
     payment_type = forms.ChoiceField(label=_("Payment Type"), choices=PaymentTypes.choices, widget=forms.widgets.HiddenInput)
 
 
 
->>>>>>> ce73db76
 class CreditCardForm(PaymentFrom):
     full_name = forms.CharField(required=True, label=_("Card Holder"), max_length=80)
     card_number = CreditCardField(placeholder=u'0000 0000 0000 0000', min_length=12, max_length=19)
