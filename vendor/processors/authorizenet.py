--- conflicted
+++ resolved
@@ -193,24 +193,6 @@
         Creates Billing address to improve security in transaction
         """
         billing_address = apicontractsv1.customerAddressType()
-<<<<<<< HEAD
-        billing_address.firstName = " ".join(self.payment_info.data.get(
-            'credit-card-full_name', "").split(" ")[:-1])
-        billing_address.lastName = self.payment_info.data.get(
-            'credit-card-full_name', "").split(" ")[-1]
-        billing_address.company = self.billing_address.data.get(
-            'billing-address-company')
-        billing_address.address = str(", ".join([self.billing_address.data.get(
-            'billing-address-address_1'), self.billing_address.data.get('billing-address-address_2')]))
-        billing_address.city = str(
-            self.billing_address.data.get("billing-address-city", ""))
-        billing_address.state = str(
-            self.billing_address.data.get("billing-address-state", ""))
-        billing_address.zip = str(
-            self.billing_address.data.get("billing-address-postal_code"))
-        country = Country(
-            int(self.billing_address.data.get("billing-address-country")))
-=======
         billing_address.firstName = " ".join(self.payment_info.data.get('credit-card-full_name', "").split(" ")[:-1])
         billing_address.lastName = self.payment_info.data.get('credit-card-full_name', "").split(" ")[-1]
         billing_address.company = self.billing_address.data.get('billing-address-company')
@@ -219,7 +201,6 @@
         billing_address.state = self.billing_address.data.get("billing-address-state", "")
         billing_address.zip = self.billing_address.data.get("billing-address-postal_code")
         country = Country(int(self.billing_address.data.get("billing-address-country")))
->>>>>>> f6417277
         billing_address.country = str(country.name)
         return billing_address
 
@@ -315,8 +296,6 @@
         else:
             self.transaction_message['msg'] = 'Null Response.'
 
-<<<<<<< HEAD
-=======
     def get_form_data(self, form_data):
         self.payment_info = CreditCardForm(dict([d for d in form_data.items() if 'credit-card' in d[0]]), prefix='credit-card')
         self.billing_address = BillingAddressForm(dict([d for d in form_data.items() if 'billing-address' in d[0]]), prefix='billing-address')
@@ -352,7 +331,6 @@
         else:
             return False
 
->>>>>>> f6417277
     def update_invoice_status(self, new_status):
         if self.transaction_result:
             self.invoice.status = new_status
@@ -383,16 +361,9 @@
 
         # Init transaction
         self.transaction = self.create_transaction()
-<<<<<<< HEAD
-        self.transaction_type = self.create_transaction_type(
-            settings.AUTHOIRZE_NET_TRANSACTION_TYPE_DEFAULT)
+        self.transaction_type = self.create_transaction_type(settings.AUTHOIRZE_NET_TRANSACTION_TYPE_DEFAULT)
         self.transaction_type.amount = self.to_valid_decimal(self.invoice.total)
-        self.transaction_type.payment = self.create_payment()
-=======
-        self.transaction_type = self.create_transaction_type(settings.AUTHOIRZE_NET_TRANSACTION_TYPE_DEFAULT)
-        self.transaction_type.amount = Decimal(self.invoice.total).quantize(Decimal('.00'), rounding=ROUND_DOWN)
         self.transaction_type.payment = self.create_authorize_payment()
->>>>>>> f6417277
         self.transaction_type.billTo = self.create_billing_address()
 
         # Optional items for make it easier to read and use on the Authorize.net portal.
