--- conflicted
+++ resolved
@@ -43,11 +43,7 @@
     def get_checkout_context(self, request=None, context={}):
         context = super().get_checkout_context(context=context)
         # TODO: prefix should be defined somewhere
-<<<<<<< HEAD
-        context['credit_card_form'] = CreditCardForm(prefix='credit-card', initial={'payment_type': CreditCardForm.PaymentTypes.CREDIT_CARD})
-=======
         context['credit_card_form'] = CreditCardForm(prefix='credit-card', initial={'payment_type': PaymentTypes.CREDIT_CARD})
->>>>>>> ce73db76
         context['billing_address_form'] = BillingAddressForm(prefix='billing-address')
         return context
     
