--- conflicted
+++ resolved
@@ -657,11 +657,7 @@
         customer_profile_ids = []
         last_page = 1
         
-<<<<<<< HEAD
-        if self.transaction_submitted and response.paymentProfiles.paymentProfile:
-=======
         if self.transaction_submitted and response.paymentProfiles:
->>>>>>> b43aa141
             last_page = ceil(response.totalNumInResultSet.pyval / paging.limit)
             customer_profile_ids.extend([customer_profile.customerProfileId.text for customer_profile in response.paymentProfiles.paymentProfile])
 
@@ -672,12 +668,7 @@
             self.controller.execute()
             response = self.controller.getresponse()
             self.check_customer_list_response(response)
-<<<<<<< HEAD
-            
-            if self.transaction_submitted and response.paymentProfiles.paymentProfile:
-=======
             if self.transaction_submitted and response.paymentProfiles:
->>>>>>> b43aa141
                 customer_profile_ids.extend([customer_profile.customerProfileId.text for customer_profile in response.paymentProfiles.paymentProfile])
 
         return customer_profile_ids
