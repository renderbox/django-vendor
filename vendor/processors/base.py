"""
Base Payment processor used by all derived processors.
"""
from copy import deepcopy

import django.dispatch

from vendor.models import Payment
from vendor.models.choice import PurchaseStatus

##########
# SIGNALS

vendor_pre_authorization = django.dispatch.Signal()
vendor_post_authorization =  django.dispatch.Signal()


#############
# BASE CLASS

class PaymentProcessorBase():
    """
    Setup the core functionality for all processors.
    """
    status = None
    invoice = None
    provider = None
    payment_info = None
    billing_address = None
    transaction_token = None

    def __init__(self, invoice):
        self.set_invoice(invoice)
        self.processor_setup()

    def processor_setup(self):
        pass

    def set_invoice(self, invoice):
        self.invoice = invoice

    def get_payment_model(self):
        payment = Payment(  profile=self.invoice.profile,
                            amount=invoice.get_amount(),
                            provider=self.provider,
                            invoice=self.invoice
                            )
        return payment

    def amount(self):   # Retrieves the total amount from the invoice
        self.invoice.update_totals()
        return self.invoice.total

    def get_checkout_context(self, request=request, context={}):
        '''
        The Invoice plus any additional values to include in the payment record.
        '''
        context = deepcopy(context)
        context['invoice'] = self.invoice
        return context

    def get_header_javascript(self):
        """
        Scripts that are expected to show in the top of the template.

        This will return a list of relative static URLs to the scripts.
        """
        return []

    def get_footer_javascript(self):
        """
        Scripts added to the bottom of the page in the normal js location.

        This will return a list of relative static URLs to the scripts.
        """
        return []

    def get_template(self):
        """
        Unique partial template for the processor
        """
        pass

    def authorize(self):
        """
        This runs the chain of events in a transaction.
        """
        self.status = PurchaseStatus.QUEUED
        self.pre_authorization()

        self.status = PurchaseStatus.ACTIVE
        self.process_payment()

        self.post_authorization()

    def pre_authorization(self):
        """
        Called before the authorization begins.
        """
        vendor_pre_authorization.send(sender=self.__class__, invoice=self.invoice)

    def process_payment(self):
        """
        Called to handle the authorization.  
        This is where the core of the payment processing happens.
        """
        # Gateway Transaction goes here...
        pass

    def post_authorization(self):
        """
        Called after the authorization is complete.
        """
        vendor_post_authorization.send(sender=self.__class__, invoice=self.invoice)

    def capture(self):
        """
        Called to handle the capture.  (some gateways handle this at the same time as authorize() )
        """
        pass

    def settlement(self):
<<<<<<< HEAD
        pass
=======
        pass

    def set_amount(self, amount):
        self.status = PurchaseStatus.QUEUED
>>>>>>> e33f888d
<|MERGE_RESOLUTION|>--- conflicted
+++ resolved
@@ -85,10 +85,10 @@
         """
         This runs the chain of events in a transaction.
         """
-        self.status = PurchaseStatus.QUEUED
+        self.status = PurchaseStatus.QUEUED     # TODO: Set the status on the invoice.  Processor status should be the invoice's status.
         self.pre_authorization()
 
-        self.status = PurchaseStatus.ACTIVE
+        self.status = PurchaseStatus.ACTIVE     # TODO: Set the status on the invoice.  Processor status should be the invoice's status.
         self.process_payment()
 
         self.post_authorization()
@@ -120,11 +120,4 @@
         pass
 
     def settlement(self):
-<<<<<<< HEAD
-        pass
-=======
-        pass
-
-    def set_amount(self, amount):
-        self.status = PurchaseStatus.QUEUED
->>>>>>> e33f888d
+        pass