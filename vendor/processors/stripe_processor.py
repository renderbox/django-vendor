"""
Payment processor for Stripe.
"""
import logging
import stripe
from django.conf import settings
from .base import PaymentProcessorBase
from vendor.models.choice import (
    SubscriptionStatus,
    TransactionTypes,
    PaymentTypes,
    TermType,
    TermDetailUnits,
    InvoiceStatus,
    PurchaseStatus
)
from vendor.integrations import StripeIntegration
from vendor.models import Offer

logger = logging.getLogger(__name__)

# def add_site_on_object_metadata(func):
#     # Decorate that check if the stripe object data has a metadata field that has site field.
#     # If it does not have one it addas it to kwargs
#     def wrapper(*args, **kwargs):
#         if 'metadata' not in kwargs or 'site' not in kwargs['metadata']:
#             kwargs['metadata'] = {'site': args[0].site}

#         return func(*args, kwargs)
    
#     return wrapper


class StripeProcessor(PaymentProcessorBase):
    """ 
    Implementation of Stripe SDK
    https://self.stripe.com/docs/api/authentication?lang=python
    """

    TRANSACTION_SUCCESS_MESSAGE = 'message'
    TRANSACTION_SUCCESS_CODE = 'code'
    TRANSACTION_FAIL_MESSAGE = 'error_text'
    TRANSACTION_FAIL_CODE = 'error_code'
    TRANSACTION_RESPONSE_CODE = 'response_code'
    transaction_submitted = False
    source = None
    products_mapping = {}

    def processor_setup(self, site, source=None):
        self.credentials = StripeIntegration(site)
        self.source = source
        self.site = site
        self.stripe = stripe
        if self.credentials.instance:
            self.stripe.api_key = self.credentials.instance.private_key
        elif settings.STRIPE_SECRET_KEY:
            self.stripe.api_key = settings.STRIPE_SECRET_KEY
        else:
            logger.error("StripeProcessor missing keys in settings: STRIPE_PUBLIC_KEY")
            raise ValueError("StripeProcessor missing keys in settings: STRIPE_PUBLIC_KEY")

    ##########
    # Stripe utils
    ##########
    def stripe_call(self, *args):
        func, func_args = args
        try:
            if isinstance(func_args, str):
                return func(func_args)

            return func(**func_args)

        except self.stripe.error.CardError as e:
            logger.error(e.user_message)
        except self.stripe.error.RateLimitError as e:
            logger.error(e.user_message)
        except self.stripe.error.InvalidRequestError as e:
            logger.error(e.user_message)
        except self.stripe.error.AuthenticationError as e:
            logger.error(e.user_message)
        except self.stripe.error.APIConnectionError as e:
            logger.error(e.user_message)
        except self.stripe.error.StripeError as e:
            logger.error(e.user_message)
        except Exception as e:
            logger.error(str(e))

        self.transaction_submitted = False
<<<<<<< HEAD
=======
        
    def convert_decimal_to_integer(self, decimal):
        integer_str_rep = str(decimal).split(".")

        return int("".join(integer_str_rep))
>>>>>>> d236543c

    ##########
    # CRUD Stripe Object
    ##########

    def stripe_create_object(self, stripe_object_class, object_data):
        stripe_object = self.stripe_call(stripe_object_class.create, object_data)

        return stripe_object

    def stripe_query_object(self, stripe_object_class, query):
        query_result = self.stripe_call(stripe_object_class.search, query)

        return query_result

    def stripe_delete_object(self, stripe_object_class, object_id):
        delete_result = self.stripe_call(stripe_object_class.delete, object_id)

        return delete_result

<<<<<<< HEAD
    def stripe_get_object(self, stripe_object_class, object_id):
        stripe_object = self.stripe_call(stripe_object_class.retreive, object_id)

        return stripe_object

    # def create_customer(self):
    #     # If current user doesnt have a customer id stripe object, create one
    #     # TODO save this customer id on user/profile for later use

    #     customer = self.stripe_call(self.stripe.Customer.create,{
    #         'name': self.invoice.profile.user.get_full_name(),
    #         'email': self.invoice.profile.user.email,
    #         'metadata': {
    #             'pk': self.invoice.profile.user.pk
    #         }
    #     })
    #     if customer:
    #         return True, customer
    #     return False, None
=======

    ##########
    # Stripe Object Builders
    ##########
>>>>>>> d236543c
    def build_customer(self, customer_profile):
        customer_data = {
            'name': f"{customer_profile.user.first_name} {customer_profile.user.last_name}",
            'email': customer_profile.user.email,
            'metadata': {'site': customer_profile.site}
        }
        
        customer = self.stipe_create_object(self.stripe.Customer, customer_data)
        
        return customer
    
    def build_product(self, offer):
        product_data = {
            'name': offer.name,
<<<<<<< HEAD
            'metadata': {'site': offer.site.pk}
=======
            'metadata': {'site': offer.site}
>>>>>>> d236543c
        }

        product = self.stipe_create_object(self.stripe.Product, product_data)
        
        return product

    def build_price(self, offer, price):
        if 'stripe' not in offer.meta or 'product_id' not in offer.meta['stripe']:
            raise TypeError(f"Price cannot be created without a product_id on offer.meta['stripe'] field")

        price_data = {
            'product': offer.meta['stripe']['product_id'],
            'currency': price.currency,
<<<<<<< HEAD
            'unit_amount': price.cost,
            'metadata': {'site': offer.site.pk}
=======
            'unit_amount': self.convert_decimal_to_integer(price.cost),
            'metadata': {'site': offer.site}
>>>>>>> d236543c
        }
        
        if offer.terms < TermType.PERPETUAL:
            price_data['recurring'] = {
                'interval': 'month' if offer.term_details['term_units'] == TermDetailUnits.MONTH else 'year',
                'interval_count': offer.term_details['payment_occurrences'],
                'usage_type': 'license'
            }
        price = self.stipe_create_object(self.stripe.Price, price_data)
        
        return price
    
    def build_coupon(self, offer, price):
        coupon_data = {
            'name': offer.name,
            'currency': price.currency,
<<<<<<< HEAD
            'amount_off': offer.discount,
            'metadata': {'site': offer.site.pk}
=======
            'amount_off': self.convert_decimal_to_integer(offer.discount()),
            'metadata': {'site': offer.site}
>>>>>>> d236543c
        }

        if offer.terms < TermType.PERPETUAL:
            coupon_data['duration'] = 'once' if offer.term_details['trial_occurrences'] <= 1 else 'repeating'
            coupon_data['duration_in_months'] = None if offer.term_details['trial_occurrences'] <= 1 else 'repeating'

        coupon = self.stipe_create_object(self.stripe.Coupon, coupon_data)
        
        return coupon
    
    def build_subscription(self, customer_id, items, payment_id, offer):
        subscription_data = {
            'customer': customer_id,
            'items': [{'price': item.id} for item in items],
            'default_payment_method': payment_id,
            'trial_period_days': None if offer.term_details['trial_days'] < 1 else offer.term_details['trial_days'],
<<<<<<< HEAD
            'metadata': {'site': offer.site.pk}
=======
            'metadata': {'site': offer.site}
>>>>>>> d236543c
        }

        subscription = self.stipe_create_object(self.stripe.Subscription, subscription_data)
        
        return subscription
<<<<<<< HEAD

    def sync_stripe_vendor_objects(self, site, customer_profile):
        offer_save_needed = False

        # Check if meta has this profile stripe customer and add if not
        if not customer_profile.meta.get('stripe_id'):
            customer = self.build_customer(customer_profile)
            customer_profile.meta['stripe_id'] = customer['id']
            customer_profile.save()

        for offer in Offer.objects.filter(site=site):
            meta = offer.meta
            # Check if meta has this offer stripe product and add if not
            if not meta.get('stripe', {}).get('product_id', {}):
                offer_save_needed = True
                product = self.build_product(offer)
                if meta.get('stripe', None):
                    meta['stripe']['product_id'] = product['id']
                else:
                    meta['stripe'] = {'product_id': product['id']}

            # Check if meta has this offer stripe price and add if not
            if not meta.get('stripe', {}).get('price_id', {}):
                offer_save_needed = True
                price = self.build_price(offer, offer.current_price_object())
                if meta.get('stripe', None):
                    meta['stripe']['price_id'] = price['id']
                else:
                    meta['stripe'] = {'price_id': price['id']}

            # Check if meta has this offer stripe coupon and add if not
            if not meta.get('stripe', {}).get('coupon_id', {}):
                offer_save_needed = True
                coupon = self.build_coupon(offer, offer.current_price_object())
                if meta.get('stripe', None):
                    meta['stripe']['coupon_id'] = coupon['id']
                else:
                    meta['stripe'] = {'coupon_id': coupon['id']}

            if offer_save_needed:
                offer.save()


    # def create_card_token(self, card):
        # token = self.stripe_call(self.stripe.Token.create, {
        #     'card': card
        # })
        # if token:
        #     return True, token
        # return False, None
=======
>>>>>>> d236543c
    
    def create_setup_intent(self, setup_intent_data):
        setup_intent = self.stripe_create_object(self.stripe.SetupIntent, setup_intent_data)

        return setup_intent

<<<<<<< HEAD
    def create_payment_intent(self, payment_intent_data):
        # Will return client secret value to be returned to the front end to continue processing payment

        #intent = self.stripe_call(self.stripe.PaymentIntent.create, {
        #    'customer': customer['id'],
        #    'setup_future_usage': 'off_session',
        #    'amount': self.invoice.get_one_time_transaction_total(),
        #    'currency': self.invoice.currency,
        #    'automatic_payment_methods': {
        #        'enabled': True
        #    }
        #})

        payment_intent = self.stripe_create_object(self.stripe.PaymentIntent, payment_intent_data)

        return payment_intent


    # def set_stripe_payment_source(self):
    #     if not self.source:
    #         if self.payment_info.is_valid():
    #             card_number = self.payment_info.cleaned_data.get('card_number')
    #             exp_month = self.payment_info.cleaned_data.get('expire_month')
    #             exp_year = self.payment_info.cleaned_data.get('expire_year')
    #             cvc = self.payment_info.cleaned_data.get('cvc_number')
    #             card = {
    #                'number': card_number,
    #                'exp_month': exp_month,
    #                'exp_year': exp_year,
    #                'cvc': cvc
    #             }
    #             status, card = self.create_card_token(card)
    #             if status and card:
    #                 self.source = card['id']
=======
>>>>>>> d236543c
    def create_payment_method(self, payment_method_data):
        payment_method = self.stripe_create_object(self.stripe.PaymentMethod, payment_method_data)

        return payment_method

    def initialize_products(self, site):
        """
        Grab all subscription offers on invoice and either create or fetch Stripe products.
        Then using those products, create Stripe prices. Add all that to products_mapping

        Will be used in create_subscription
        """
        # Create Customer loop through all site customer and save their id's
        # Create Stripe product with site offers
        ## Create Stripe Price from Offer.Prices
        ## Create Coupons from Offer.term_details. 
        for subscription in self.invoice.get_recurring_order_items():
            product_name = subscription.offer.name
            product_name_full = f'{product_name} - site {self.site.pk}'
            product_details = subscription.offer.term_details
            total = self.to_valid_decimal(subscription.total - subscription.discounts)
            interval = "month" if product_details['term_units'] == TermDetailUnits.MONTH else "year"
            status, product_response = self.check_product_does_exist(product_name_full)
            if status and product_response:
                existing_product_status, product_id = self.get_product_id_with_name(product_name_full)

                # Each product needs an attached price obj. Check if one exists for the product
                # and attach it to the mapping or create one and attach
                if existing_product_status and product_id:
                    existing_price_status, price_response = self.check_price_does_exist(product_id)
                    if existing_price_status and price_response:
                        new_price_status, price_id = self.get_price_id_with_product(product_id)
                    else:
                        new_price_status, price_id = self.create_price_with_product(product_id)

                    self.products_mapping[product_name] = {
                        'product_id': product_id,
                        'price_id': price_id
                    }

            else:
                # product doesnt exist, create it and related pricing obj
                product = self.stripe_call(self.stripe.Product.create, {
                    'name': product_name,
                    'metadata': product_details,
                    'default_price_data': {
                        'currency': self.invoice.currency,
                        'unit_amount_decimal': total,
                        'recurring': {
                            'interval': interval,
                            'interval_count': subscription.offer.get_payment_occurrences()
                        }
                    }
                })
                if product:
                    product_id = product['id']

                    # Each product needs an attached price obj. Check if one exists for the product
                    # and attach it to the mapping or create one and attach
                    existing_price_status, price_response = self.check_price_does_exist(product_id)
                    if existing_price_status and product_response:
                        new_price_status, price_id = self.get_price_id_with_product(product_id)
                    else:
                        new_price_status, price_id = self.create_price_with_product(product_id)

                    self.products_mapping[product_name] = {
                        'product_id': product_id,
                        'price_id': price_id
                    }

<<<<<<< HEAD
    def build_search_query(self, params):
        """
        TODO unit test this
        TODO search is limited to name, metadata, and product. Expand if needed
        All search methods for all resources are here https://stripe.com/docs/search


        List of search values and their Stripe field types to build out search query
        [{
            'key_name': 'name',
            'key_value': 'product123',
            'field_type': 'name'
        },
        {
            'key_name': 'site',
            'key_value': 'site4',
            'field_type': 'metadata'
        },
        ]


        """
        if not isinstance(params, list):
            logger.info(f'Passed in params {params} is not a list of dicts')
            return None

        if not len(params) > 0:
            logger.info(f'Passed in params {params} cannot be empty')
            return None

        query = ""
        count = 0
        for query_obj in params:
            key = query_obj['key_name']
            value = query_obj['key_value']
            field = query_obj['field_type']
            if count != 0:
                if field == 'name':
                    query = f'{query} AND {key}~"{value}"'
                elif field == 'metadata':
                    query = f'{query} AND metadata["{key}"]: "{value}"'
                elif field == 'product':
                    query = f'{query} AND {key}:"{value}"'
            else:
                if field == 'name':
                    query = f'{key}~"{value}"'
                elif field == 'metadata':
                    query = f'metadata["{key}"]: "{value}"'
                elif field == 'product':
                    query = f'{key}:"{value}"'
            count += 1

        return query

    def check_product_does_exist(self, name, metadata=None):
        search = [{
            'key_name': 'name',
            'key_value': name,
            'field_type': 'name'
        }]
        if metadata:
            search.append({
                'key_name': metadata['key_name'],
                'key_value': metadata['key_value'],
                'field_type': 'metadata'
            })

        query = self.build_search_query(search)
        search_data = self.stripe_query_object(self.stripe.Product, {'query': query})
=======
    def check_product_does_exist(self, name):
        search_data = self.stripe_call(self.stripe.Product.search, {'query': f'name~"{name}"'})
>>>>>>> d236543c
        if search_data:
            return True, search_data['data']
        return False, None

    def get_product_id_with_name(self, name, metadata=None):
        search = [{
            'key_name': 'name',
            'key_value': name,
            'field_type': 'name'
        }]
        if metadata:
            search.append({
                'key_name': metadata['key_name'],
                'key_value': metadata['key_value'],
                'field_type': 'metadata'
            })

        query = self.build_search_query(search)

        search_data = self.stripe_query_object(self.stripe.Product, {'query': query})
        if search_data:
            return True, search_data['data'][0]['id']
        return False, None

    def check_price_does_exist(self, product, metadata=None):
        search = [{
            'key_name': 'product',
            'key_value': product,
            'field_type': 'product'
        }]
        if metadata:
            search.append({
                'key_name': metadata['key_name'],
                'key_value': metadata['key_value'],
                'field_type': 'metadata'
            })

        query = self.build_search_query(search)
        search_data = self.stripe_query_object(self.stripe.Price, {'query': query})
        if search_data:
            return True, search_data['data']
        return False, None

    def get_price_id_with_product(self, product):
        price = self.stripe_get_object(self.stripe.Price, {'id': product})
        if price:
            return True, price['id']
        return False, None

    def create_charge(self):
        if self.source:
            charge_data = {
                'amount': self.to_stripe_valid_unit(self.invoice.get_one_time_transaction_total()),
                'currency': self.invoice.currency,
                'source': self.source,
            }
            charge = self.stripe_create_object(self.stripe.Charge, charge_data)
            if charge:
                return charge
        return None


    def process_payment_transaction_response(self):
        """
        Processes the transaction response from the stripe so it can be saved in the payment model
        """
        self.transaction_id = self.charge['id']
        self.transaction_response = {'raw': str(self.charge)}

    def process_payment(self):
        self.transaction_submitted = False
        self.charge = self.create_charge()
        if self.charge and self.charge["captured"]:
            self.transaction_submitted = True
            self.transaction_message[self.TRANSACTION_RESPONSE_CODE] = '201'
            self.transaction_message[self.TRANSACTION_SUCCESS_MESSAGE] = "Success"
            self.payment.status = PurchaseStatus.CAPTURED
            self.payment.save()
            self.update_invoice_status(InvoiceStatus.COMPLETE)
            self.process_payment_transaction_response()

<|MERGE_RESOLUTION|>--- conflicted
+++ resolved
@@ -86,14 +86,12 @@
             logger.error(str(e))
 
         self.transaction_submitted = False
-<<<<<<< HEAD
-=======
-        
+
     def convert_decimal_to_integer(self, decimal):
         integer_str_rep = str(decimal).split(".")
 
         return int("".join(integer_str_rep))
->>>>>>> d236543c
+
 
     ##########
     # CRUD Stripe Object
@@ -114,32 +112,15 @@
 
         return delete_result
 
-<<<<<<< HEAD
     def stripe_get_object(self, stripe_object_class, object_id):
         stripe_object = self.stripe_call(stripe_object_class.retreive, object_id)
 
         return stripe_object
 
-    # def create_customer(self):
-    #     # If current user doesnt have a customer id stripe object, create one
-    #     # TODO save this customer id on user/profile for later use
-
-    #     customer = self.stripe_call(self.stripe.Customer.create,{
-    #         'name': self.invoice.profile.user.get_full_name(),
-    #         'email': self.invoice.profile.user.email,
-    #         'metadata': {
-    #             'pk': self.invoice.profile.user.pk
-    #         }
-    #     })
-    #     if customer:
-    #         return True, customer
-    #     return False, None
-=======
 
     ##########
     # Stripe Object Builders
     ##########
->>>>>>> d236543c
     def build_customer(self, customer_profile):
         customer_data = {
             'name': f"{customer_profile.user.first_name} {customer_profile.user.last_name}",
@@ -154,11 +135,8 @@
     def build_product(self, offer):
         product_data = {
             'name': offer.name,
-<<<<<<< HEAD
             'metadata': {'site': offer.site.pk}
-=======
-            'metadata': {'site': offer.site}
->>>>>>> d236543c
+
         }
 
         product = self.stipe_create_object(self.stripe.Product, product_data)
@@ -172,13 +150,8 @@
         price_data = {
             'product': offer.meta['stripe']['product_id'],
             'currency': price.currency,
-<<<<<<< HEAD
-            'unit_amount': price.cost,
+            'unit_amount': self.convert_decimal_to_integer(price.cost),
             'metadata': {'site': offer.site.pk}
-=======
-            'unit_amount': self.convert_decimal_to_integer(price.cost),
-            'metadata': {'site': offer.site}
->>>>>>> d236543c
         }
         
         if offer.terms < TermType.PERPETUAL:
@@ -195,13 +168,8 @@
         coupon_data = {
             'name': offer.name,
             'currency': price.currency,
-<<<<<<< HEAD
-            'amount_off': offer.discount,
+            'amount_off': self.convert_decimal_to_integer(offer.discount()),
             'metadata': {'site': offer.site.pk}
-=======
-            'amount_off': self.convert_decimal_to_integer(offer.discount()),
-            'metadata': {'site': offer.site}
->>>>>>> d236543c
         }
 
         if offer.terms < TermType.PERPETUAL:
@@ -218,17 +186,13 @@
             'items': [{'price': item.id} for item in items],
             'default_payment_method': payment_id,
             'trial_period_days': None if offer.term_details['trial_days'] < 1 else offer.term_details['trial_days'],
-<<<<<<< HEAD
             'metadata': {'site': offer.site.pk}
-=======
-            'metadata': {'site': offer.site}
->>>>>>> d236543c
+
         }
 
         subscription = self.stipe_create_object(self.stripe.Subscription, subscription_data)
         
         return subscription
-<<<<<<< HEAD
 
     def sync_stripe_vendor_objects(self, site, customer_profile):
         offer_save_needed = False
@@ -279,15 +243,12 @@
         # if token:
         #     return True, token
         # return False, None
-=======
->>>>>>> d236543c
     
     def create_setup_intent(self, setup_intent_data):
         setup_intent = self.stripe_create_object(self.stripe.SetupIntent, setup_intent_data)
 
         return setup_intent
 
-<<<<<<< HEAD
     def create_payment_intent(self, payment_intent_data):
         # Will return client secret value to be returned to the front end to continue processing payment
 
@@ -322,8 +283,7 @@
     #             status, card = self.create_card_token(card)
     #             if status and card:
     #                 self.source = card['id']
-=======
->>>>>>> d236543c
+
     def create_payment_method(self, payment_method_data):
         payment_method = self.stripe_create_object(self.stripe.PaymentMethod, payment_method_data)
 
@@ -394,7 +354,6 @@
                         'price_id': price_id
                     }
 
-<<<<<<< HEAD
     def build_search_query(self, params):
         """
         TODO unit test this
@@ -464,10 +423,6 @@
 
         query = self.build_search_query(search)
         search_data = self.stripe_query_object(self.stripe.Product, {'query': query})
-=======
-    def check_product_does_exist(self, name):
-        search_data = self.stripe_call(self.stripe.Product.search, {'query': f'name~"{name}"'})
->>>>>>> d236543c
         if search_data:
             return True, search_data['data']
         return False, None
