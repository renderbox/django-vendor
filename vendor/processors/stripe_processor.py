"""
Payment processor for Stripe.
"""
import logging
import stripe
import uuid

from django.conf import settings
from django.contrib.sites.models import Site

from vendor.config import DEFAULT_CURRENCY
from vendor.integrations import StripeIntegration
from vendor.models import Offer, CustomerProfile
from vendor.models.choice import (
    Country,
    SubscriptionStatus,
    TransactionTypes,
    PaymentTypes,
    TermType,
    TermDetailUnits,
    InvoiceStatus,
    PurchaseStatus
)
from vendor.processors.base import PaymentProcessorBase



logger = logging.getLogger(__name__)

# def add_site_on_object_metadata(func):
#     # Decorate that check if the stripe object data has a metadata field that has site field.
#     # If it does not have one it addas it to kwargs
#     def wrapper(*args, **kwargs):
#         if 'metadata' not in kwargs or 'site' not in kwargs['metadata']:
#             kwargs['metadata'] = {'site': args[0].site}

#         return func(*args, kwargs)
    
#     return wrapper

class StripeQueryBuilder:
    """
    Query builder that adheres to Stripe search rules found here https://stripe.com/docs/search

    Ex:
    To generate a query like 'name:"Johns Offer" AND metadata["site"]:"site4"'

    query_builder = StripeQueryBuilder()

    name_clause = query_builder.make_clause_template()
    name_clause['field'] = 'name'
    name_clause['value'] = 'Johns Offer'
    name_clause['operator'] = query_builder.EXACT_MATCH
    name_clause['next_operator'] = query_builder.AND

    metadata_clause = query_builder.make_clause_template()
    metadata_clause['field'] = 'metadata'
    metadata_clause['key'] = 'site'
    metadata_clause['value'] = 'site4'
    metadata_clause['operator'] = query_builder.EXACT_MATCH

    query = query_builder.build_search_query(processor.stripe.Product, [name_clause, metadata_clause])


    """

    # Search syntax
    EXACT_MATCH = ':'
    AND = 'AND'
    OR = 'OR'
    EXCLUDE = '-'
    NULL = 'NULL'
    SUBSTRING_MATCH = '~'
    GREATER_THAN = '>'
    LESS_THAN = '<'
    EQUALS = '='
    GREATER_THAN_OR_EQUAL_TO = '>='
    LESS_THAN_OR_EQUAL_TO = '<='

    # Valid fields
    VALID_FIELDS = {
        'charge': [
            'amount',
            'billing_details.address.postal_code',
            'created',
            'currency',
            'customer',
            'disputed',
            'metadata',
            'payment_method_details.card.last4',
            'payment_method_details.card.exp_month',
            'payment_method_details.card.exp_year',
            'payment_method_details.card.brand',
            'payment_method_details.card.fingerprint',
            'refunded',
            'status'
        ],
        'customer': [
            'created',
            'email',
            'metadata',
            'name',
            'phone'
        ],
        'invoice': [
            'created',
            'currency',
            'customer',
            'metadata',
            'number',
            'receipt_number',
            'subscription',
            'total'
        ],
        'paymentintent': [
            'amount',
            'created',
            'currency',
            'customer',
            'metadata',
            'status',
        ],
        'price': [
            'active',
            'lookup_key',
            'currency',
            'product',
            'metadata',
            'type',
        ],
        'product': [
            'active',
            'description',
            'name',
            'shippable',
            'metadata',
            'url',
        ],
        'subscription': [
            'created',
            'metadata',
            'status',
        ],
    }

    def make_clause_template(self, field=None, operator=None, key=None, value=None, next_operator=None):
        return {
            'field': field,
            'operator': operator,
            'key': key,
            'value': value,
            'next_operator': next_operator
        }

    def is_valid_field(self, stripe_object_class, field):
        return field in self.VALID_FIELDS[stripe_object_class.__name__.lower()]

    def search_clause_checks_pass(self, clause_obj):
        """
        All checks should be added here to make sure the caller isnt missing required params
        """
        if clause_obj.get('field', None) == 'metadata':
            if not clause_obj.get('key', None):
                logger.error(f'StripeQueryBuilder.search_clause_checks_pass: metadata searches need a key field')
                return False

        # TODO add more checks

        return True

    def build_search_query(self, stripe_object_class, search_clauses):
        query = ""

        if not isinstance(search_clauses, list):
            logger.error(f'Passed in params {search_clauses} is not a list of search clauses (dicts)')
            return query

        if not len(search_clauses) > 0:
            logger.error(f'Passed in search clauses {search_clauses} cannot be empty')
            return query

        for query_obj in search_clauses:
            field = query_obj.get('field', None)
            operator = query_obj.get('operator', None)
            key = query_obj.get('key', None)
            value = query_obj.get('value', None)
            next_operator = query_obj.get('next_operator', None)

            if not self.search_clause_checks_pass(query_obj):
                logger.error(f'StripeQueryBuilder.build_search_query: search clause {query_obj} is not valid')
                return query

            if self.is_valid_field(stripe_object_class, field):
                if not key:
                    # not metadata
                    if isinstance(value, str):
                        query += f'{field}{operator}"{value}"'
                    else:
                        query += f'{field}{operator}{value}'
                else:
                    # is metadata
                    if isinstance(value, str):
                        query += f'{field}["{key}"]{operator}"{value}"'
                    else:
                        query += f'{field}["{key}"]{operator}{value}'

                if next_operator:
                    # space, AND, OR
                    query += f' {next_operator} '

            else:
                logger.error(f'StripeQueryBuilder.build_search_query: {field} is not valid for {stripe_object_class}')
                return query

        return query


class StripeProcessor(PaymentProcessorBase):
    """ 
    Implementation of Stripe SDK
    https://self.stripe.com/docs/api/authentication?lang=python
    """

    TRANSACTION_SUCCESS_MESSAGE = 'message'
    TRANSACTION_SUCCESS_CODE = 'code'
    TRANSACTION_FAIL_MESSAGE = 'error_text'
    TRANSACTION_FAIL_CODE = 'error_code'
    TRANSACTION_RESPONSE_CODE = 'response_code'
    source = None
    products_mapping = {}

    def processor_setup(self, site, source=None):
        self.credentials = StripeIntegration(site)
        self.source = source
        self.site = site
        self.stripe = stripe
        self.query_builder = StripeQueryBuilder()

        if self.credentials.instance:
            self.stripe.api_key = self.credentials.instance.private_key
        elif settings.STRIPE_SECRET_KEY:
            self.stripe.api_key = settings.STRIPE_SECRET_KEY
        else:
            logger.error("StripeProcessor missing keys in settings: STRIPE_PUBLIC_KEY")
            raise ValueError("StripeProcessor missing keys in settings: STRIPE_PUBLIC_KEY")

        # TODO handle this better, but needed to get passed this error message
        # Search is not supported on api version 2016-07-06. Update your API version, or set the API Version of this request to 2020-08-27 or greater.
        # https://stripe.com/docs/libraries/set-version
        self.stripe.api_version = '2022-08-01'


    def customer_setup(self):
        if not self.invoice.profile.meta.get('stripe_id'):
            self.create_stripe_customers([self.invoice.profile])

    def subscription_offer_setup(self):
        offers_to_sync = []
        for order_item in self.invoice.order_items.all():
            if not order_item.offer.meta.get('stripe_id'):
                offers_to_sync.append(order_item.offer)

        self.create_offers(offers_to_sync)

    ##########
    # Parsers
    ##########
    def parse_response(self, response_data):
        """
        Processes the transaction response
        """
        ...


    ##########
    # Stripe utils
    ##########
    def stripe_call(self, *args):
        func, func_args = args
        self.transaction_succeded = False

        try:
            if isinstance(func_args, str):
                self.transaction_response = func(func_args)
            else:
                self.transaction_response = func(**func_args)

        except (self.stripe.error.CardError, self.stripe.error.RateLimitError,
                self.stripe.error.InvalidRequestError, self.stripe.error.AuthenticationError,
                self.stripe.error.APIConnectionError, self.stripe.error.StripeError,
                Exception) as e:

            user_message = ""
            if hasattr(e, 'user_message'):
                user_message = e.user_message

            self.transaction_info = self.get_transaction_info(raw=f"{e}\n{func}\n{func_args}:user_message: {user_message}", errors=e)
            logger.error(self.transaction_info)
            return None

        self.transaction_succeded = True
        self.transaction_info = self.get_transaction_info(raw=f"{func} - {func_args} {self.transaction_response}", data=self.transaction_response.data if 'data' in self.transaction_response else "")

        return self.transaction_response

    def convert_decimal_to_integer(self, decimal):
        integer_str_rep = str(decimal).split(".")
        
        if decimal == 0:
            return 0

        if len(integer_str_rep) < 2:
            raise TypeError(f"convert_decimal_to_integer: error with decimal value receieved: {decimal}")
        
        whole_part = integer_str_rep[0]
        fractional_part = integer_str_rep[1]

        if len(fractional_part) < 2:
            fractional_part = "0" + fractional_part
            
        return int("".join([whole_part, fractional_part]))

    ##########
    # CRUD Stripe Object
    ##########
    def stripe_create_object(self, stripe_object_class, object_data):
        stripe_object = self.stripe_call(stripe_object_class.create, object_data)

        return stripe_object

    def stripe_query_object(self, stripe_object_class, query):
        if isinstance(query, dict):
            query_data = query
        elif isinstance(query, str):
            query_data = {'query': query}
        else:
            logger.error(f'stripe_query_object: {query} is invalid')
            return None

        query_result = self.stripe_call(stripe_object_class.search, query_data)

        return query_result

    def stripe_delete_object(self, stripe_object_class, object_id):
        delete_result = self.stripe_call(stripe_object_class.delete, object_id)

        return delete_result

    def stripe_get_object(self, stripe_object_class, object_id):
        stripe_object = self.stripe_call(stripe_object_class.retrieve, object_id)

        return stripe_object

    def stripe_update_object(self, stripe_object_class, object_id, object_data):
        object_data['sid'] = object_id
        stripe_object = self.stripe_call(stripe_object_class.modify, object_data)

        return stripe_object

    def stripe_list_objects(self, stripe_object_class, limit=10, starting_after=None):
        object_data = {
            'limit': limit,
            'starting_after': starting_after
        }
        stripe_objects = self.stripe_call(stripe_object_class.list, object_data)

        return stripe_objects

    ##########
    # Stripe Object Builders
    ##########
    def build_customer(self, customer_profile):
        return {
            'name': f"{customer_profile.user.first_name} {customer_profile.user.last_name}",
            'email': customer_profile.user.email,
            'metadata': {'site': customer_profile.site}
        }
    
    def build_product(self, offer):
        return {
            'name': offer.name,
            'metadata': {'site': offer.site.domain, 'pk': offer.pk}

        }
    # TODO: Try to reduce the number of arguments to max 3. 
    def build_price(self, offer, mspr, current_price, currency, price_pk=None):
        if 'stripe' not in offer.meta or 'product_id' not in offer.meta['stripe']:
            raise TypeError(f"Price cannot be created without a product_id on offer.meta['stripe'] field")

        price_data = {
            'active': True,
            'product': offer.meta['stripe']['product_id'],
            'currency': currency,
            'unit_amount': self.convert_decimal_to_integer(current_price),
            'metadata': {
                'site': offer.site.domain,
                'msrp': mspr
                }
        }

        if price_pk:
            price_data['metadata']['pk'] = price_pk
        
        if offer.terms < TermType.PERPETUAL:
            price_data['recurring'] = {
                'interval': 'month' if offer.term_details['term_units'] == TermDetailUnits.MONTH else 'year',
                'interval_count': offer.term_details['period_length'],
                'usage_type': 'licensed'
            }
        
        return price_data
    
    def is_card_valid(self):
        # TODO: see how stripe has check for 
        return True

    def build_coupon(self, offer, currency):
        coupon_data = {
            'name': offer.name,
            'currency': currency,
            'amount_off': self.convert_decimal_to_integer(offer.discount(currency)),
            'metadata': {'site': offer.site.domain}
        }

        if offer.terms < TermType.PERPETUAL:
            coupon_data['amount_off'] = self.convert_decimal_to_integer(offer.get_trial_discount())
            coupon_data['duration'] = 'once' if offer.term_details['trial_occurrences'] <= 1 else 'repeating'
            coupon_data['duration_in_months'] = offer.term_details['trial_occurrences']
        
        return coupon_data

    def build_payment_method(self):
        return {
            'type': 'card',
            'card': {
                'number': self.payment_info.data.get('card_number'),
                'exp_month': self.payment_info.data.get('expire_month'),
                'exp_year': self.payment_info.data.get('expire_year'),
                'cvc': self.payment_info.data.get('cvv_number'),
            },
            'billing_details': {
                'address': {
                    'line1': self.billing_address.data.get('billing-address_1', None),
                    'line2': self.billing_address.data.get('billing-address_2', None),
                    'city': self.billing_address.data.get("billing-locality", ""),
                    'state': self.billing_address.data.get("billing-state", ""),
                    'country': Country.names[Country.values.index(int(self.billing_address.data.get("billing-country")))],
                    'postal_code': self.billing_address.data.get("billing-postal_code")
                },
                'name': self.payment_info.data.get('full_name', None),
                'email': self.invoice.profile.user.email
            }
        }

    def build_payment_intent(self, amount, currency=DEFAULT_CURRENCY):
        return {
            'amount': amount,
            'currency': currency
        }

    def build_setup_intent(self, payment_method_id):
        return {
            'customer': self.invoice.profile.meta['stripe_id'],
            'confirm': True,
            'payment_method_types': ['card'],
            'payment_method': payment_method_id,
            'metadata': {'site': self.invoice.site}
        }
    
    def build_subscription(self, subscription, payment_method_id):
        return {
            'customer': self.invoice.profile.meta['stripe_id'],
            'coupon': subscription.offer.meta['stripe'].get('coupon_id'),
            'items': [{'price': subscription.offer.meta['stripe']['price_id']}],
            'default_payment_method': payment_method_id,
<<<<<<< HEAD
            'trial_period_days': subscription.offer.get_trial_days(),
            'metadata': {'site': self.invoice.site}
=======
            'metadata': {'site': self.invoice.site},
            'trial_period_days': subscription.offer.get_trial_days()
>>>>>>> aab30935
        }

    def build_invoice_line_item(self, order_item, invoice_id):
        line_item = {
            'customer': self.invoice.profile.meta.get('stripe_id'),
            'invoice': invoice_id,
            'price': order_item.offer.meta['stripe'].get('price_id'),
        }

        if order_item.offer.has_any_discount_or_trial():
            line_item['discounts'] = [{'coupon': order_item.offer.meta['stripe'].get('coupon_id')}]

        return line_item

    def build_invoice(self, currency=DEFAULT_CURRENCY):
        return {
            'customer': self.invoice.profile.meta.get('stripe_id'),
            'currency': currency,
        }

    ##########
    # Customers
    ##########
    def get_stripe_customers(self, site):
        """
        Returns all Stripe created customers
        """

        clause = self.query_builder.make_clause_template(
            field='metadata',
            key='site',
            value=site.domain,
            operator=self.query_builder.EXACT_MATCH
        )

        query = self.query_builder.build_search_query(self.stripe.Customer, [clause])

        customer_search = self.stripe_query_object(self.stripe.Customer, {'query': query})

        if customer_search:
            return customer_search['data']

        return []

    def get_vendor_customers_in_stripe(self, customer_email_list, site):
        """
        Returns all vendor customers who have been created as Stripe customers
        """
        users = CustomerProfile.objects.filter(
            user__email__iregex=r'(' + '|'.join(customer_email_list) + ')', # iregex used for case insensitive list match
            site=site
        ).select_related('user')

        return users

    def get_vendor_customers_not_in_stripe(self, customer_email_list, site):
        """
        Returns all vendor customers who have not been created as Stripe customers
        """
        users = CustomerProfile.objects.filter(
            site=site
        ).exclude(
            user__email__iregex=r'(' + '|'.join(customer_email_list) + ')',  # iregex used for case insensitive list match
        ).select_related('user')

        return users

    def create_stripe_customers(self, customers):
        for profile in customers:
            profile_data = self.build_customer(profile)
            new_stripe_customer = self.stripe_create_object(self.stripe.Customer, profile_data)
            if new_stripe_customer:
                profile.meta['stripe_id'] = new_stripe_customer['id']
                profile.save()

    def update_stripe_customers(self, customers):
        for profile in customers:
            customer_id = profile.meta.get('stripe_id')
            profile_data = self.build_customer(profile)
            existing_stripe_customer = self.stripe_update_object(self.stripe.Customer, customer_id, profile_data)

            if existing_stripe_customer:
                profile.meta['stripe_id'] = existing_stripe_customer['id']
                profile.save()

    ##########
    # Offers/Products
    ##########
    def does_product_exist(self, name, metadata):
        name_clause = self.query_builder.make_clause_template(
            field='name',
            value=name,
            operator=self.query_builder.EXACT_MATCH,
            next_operator=self.query_builder.AND
        )

        metadata_clause = self.query_builder.make_clause_template(
            field='metadata',
            key=metadata['key'],
            value=metadata['value'],
            operator=self.query_builder.EXACT_MATCH
        )

        query = self.query_builder.build_search_query(self.stripe.Product, [name_clause, metadata_clause])

        search_data = self.stripe_query_object(self.stripe.Product, {'query': query})

        if search_data:
            if search_data.get('data', False):
                return True

        return False

    def get_site_offers(self, site):
        """
        Returns all Stripe created Products
        """

        clause = self.query_builder.make_clause_template(
            field='metadata',
            key='site',
            value=site.domain,
            operator=self.query_builder.EXACT_MATCH
        )

        query = self.query_builder.build_search_query(self.stripe.Product, [clause])

        product_search = self.stripe_query_object(self.stripe.Product, {'query': query})

        if product_search:
            return product_search['data']

        return []

    def get_vendor_offers_in_stripe(self, offer_pk_list, site):
        offers = Offer.objects.filter(site=site, pk__in=offer_pk_list)
        return offers

    def get_vendor_offers_not_in_stripe(self, offer_pk_list, site):
        offers = Offer.objects.filter(site=site).exclude(pk__in=offer_pk_list)
        return offers

    def create_offers(self, offers):
        for offer in offers:
            # build product first, since product_id is needed to build price later
            product_data = self.build_product(offer)

            new_stripe_product = self.stripe_create_object(self.stripe.Product, product_data)

            if new_stripe_product:
                if offer.meta.get('stripe'):
                    offer.meta['stripe']['product_id'] = new_stripe_product['id']
                else:
                    offer.meta['stripe'] = {'product_id': new_stripe_product['id']}

            # TODO: Need to explore what is the best way to upload prices in each currency
            # currently we will only support the default currency (DEFAULT_CURRENCY) se
            # on the vendor.config.py file
            # for currency in AVAILABLE_CURRENCIES:
            #     ...
            price = offer.get_current_price_instance() if offer.get_current_price_instance() else None
            msrp = offer.get_msrp()
            current_price = msrp
            price_pk = None
            
            if price:
                if not msrp and price.cost > msrp:
                    current_price = price.cost
                price_pk = price.pk

            price_data = self.build_price(offer, msrp, current_price, DEFAULT_CURRENCY, price_pk)
            new_stripe_price = self.stripe_create_object(self.stripe.Price, price_data)
            
            if new_stripe_price:
                if offer.meta.get('stripe'):
                    offer.meta['stripe']['price_id'] = new_stripe_price['id']
                else:
                    offer.meta['stripe'] = {'price_id': new_stripe_price['id']}

            if offer.discount() or offer.get_trial_amount():
                coupon_data = self.build_coupon(offer, DEFAULT_CURRENCY)

                new_stripe_coupon = self.stripe_create_object(self.stripe.Coupon, coupon_data)

                if new_stripe_coupon:
                    if offer.meta.get('stripe'):
                        offer.meta['stripe']['coupon_id'] = new_stripe_coupon['id']
                    else:
                        offer.meta['stripe'] = {'coupon_id': new_stripe_coupon['id']}

            offer.save()

    def update_offers(self, offers):
        coupons = self.get_coupons()

        for offer in offers:
            # Handle product
            product_id = offer.meta['stripe']['product_id']
            product_data = self.build_product(offer)
            existing_stripe_product = self.stripe_update_object(self.stripe.Product, product_id, product_data)
            
            if existing_stripe_product:
                if offer.meta.get('stripe'):
                    offer.meta['stripe']['product_id'] = existing_stripe_product['id']
                else:
                    offer.meta['stripe'] = {'product_id': existing_stripe_product['id']}

            # Handle Price
            # TODO: Need to explore what is the best way to upload prices in each currency
            # currently we will only support the default currency (DEFAULT_CURRENCY) se
            # on the vendor.config.py file
            # for currency in AVAILABLE_CURRENCIES:
            #     ...
            msrp = offer.get_msrp()
            stripe_product_prices = self.get_stripe_prices_for_product(product_id)

            price = offer.get_current_price_instance() if offer.get_current_price_instance() else None
            current_price = msrp
            price_pk = None
            
            if price:
                current_price = price.cost
                price_pk = price.pk
            
            price_data = self.build_price(offer, msrp, current_price, DEFAULT_CURRENCY, price_pk)
            stripe_price = None

            if not stripe_product_prices:
                stripe_price = self.stripe_create_object(self.stripe.Price, price_data)

            else:
                prices_to_deactivate = [stripe_price for stripe_price in stripe_product_prices if self.convert_decimal_to_integer(current_price) != stripe_price.unit_amount]
                prices_to_check = [stripe_price for stripe_price in stripe_product_prices if self.convert_decimal_to_integer(current_price) == stripe_price.unit_amount]
                
                for stripe_price_deactivate in prices_to_deactivate:
                    self.stripe_update_object(self.stripe.Price, stripe_price_deactivate.id, {'active': False})
                
                any_match = False
                for stripe_price_check in prices_to_check:
                    if self.does_stripe_and_vendor_price_match(stripe_price_check, price_data):
                        any_match = True
                        stripe_price = stripe_price_check
                    else:
                        self.stripe_update_object(self.stripe.Price, stripe_price_check.id, {'active': False})
                
                if not any_match:
                    stripe_price = self.stripe_create_object(self.stripe.Price, price_data)

            if stripe_price:
                if offer.meta.get('stripe'):
                    offer.meta['stripe']['price_id'] = stripe_price['id']
                else:
                    offer.meta['stripe'] = {'price_id': stripe_price['id']}

            # Handle Coupon
            coupon_data = self.build_coupon(offer, DEFAULT_CURRENCY)
            discount = self.convert_decimal_to_integer(offer.discount())
            trial_days = offer.term_details.get('trial_days', 0)

            # If this offer has a discount check if its on stripe to create, update, delete
            if discount or trial_days:
                stripe_coupon_matches = self.match_coupons(coupons, offer)
                if not stripe_coupon_matches:
                    stripe_coupon = self.stripe_create_object(self.stripe.Coupon, coupon_data)
                elif len(stripe_coupon_matches) == 1:
                    coupon_id = stripe_coupon_matches[0]['id']
                    stripe_coupon = self.stripe_update_object(self.stripe.Coupon, coupon_id, coupon_data)
                else:
                    # Duplicates, so delete all but one and update it
                    for coupon_data in stripe_coupon_matches[1:]:
                        self.stripe_delete_object(self.stripe.Coupon, coupon_data['id'])

                    # update the only one we have remaining
                    stripe_coupon = self.stripe_update_object(self.stripe.Coupon, stripe_coupon_matches[0]['id'], coupon_data)

                if stripe_coupon:
                    if offer.meta.get('stripe'):
                        offer.meta['stripe']['coupon_id'] = stripe_coupon['id']
                    else:
                        offer.meta['stripe'] = {'coupon_id': stripe_coupon['id']}

            offer.save()

    def get_product_id_with_name(self, name, metadata):
        name_clause = self.query_builder.make_clause_template(
            field='name',
            value=name,
            operator=self.query_builder.EXACT_MATCH,
            next_operator=self.query_builder.AND
        )
        metadata_clause = self.query_builder.make_clause_template(
            field='metadata',
            key=metadata['key'],
            value=metadata['value'],
            operator=self.query_builder.EXACT_MATCH
        )

        query = self.query_builder.build_search_query(self.stripe.Product, [name_clause, metadata_clause])
        search_data = self.stripe_query_object(self.stripe.Product, {'query': query})

        if search_data:
            return search_data['data'][0]['id']
        return None

    ##########
    # Prices
    ##########
    def does_stripe_and_vendor_price_match(self, stripe_price, vendor_price):
        if not stripe_price.unit_amount == vendor_price['unit_amount']:
            return False
        
        if 'recurring' in vendor_price:
            if 'recurring' not in stripe_price:
                return False

            if not stripe_price.recurring['interval'] == vendor_price['recurring']['interval']:
                return False
            
            if not stripe_price.recurring['interval_count'] == vendor_price['recurring']['interval_count']:
                return False
        
        return True

    def get_price_id_with_product(self, product):
        price = self.stripe_get_object(self.stripe.Price, {'id': product})

        if price:
            return price['id']

        return None
    
    def get_stripe_prices_for_product(self, product):
        product_clause = self.query_builder.make_clause_template(
            field='product',
            value=product,
            operator=self.query_builder.EXACT_MATCH
        )

        query = self.query_builder.build_search_query(self.stripe.Price, [product_clause])

        search_data = self.stripe_query_object(self.stripe.Price, {'query': query})

        if search_data:
            return search_data['data']

        return []

    def get_customer_email(self, customer_id):
        customer = self.stripe_get_object(self.stripe.Customer, customer_id)

        if customer:
            return customer['email']
        return None

    def get_customer_id_for_expiring_cards(self, month):
        # TODO implement
        ...

    def does_price_exist(self, product, metadata):
        product_clause = self.query_builder.make_clause_template(
            field='product',
            value=product,
            operator=self.query_builder.EXACT_MATCH,
            next_operator=self.query_builder.AND
        )
        metadata_clause = self.query_builder.make_clause_template(
            field='metadata',
            key=metadata['key'],
            value=metadata['value'],
            operator=self.query_builder.EXACT_MATCH
        )

        query = self.query_builder.build_search_query(self.stripe.Price, [product_clause, metadata_clause])

        search_data = self.stripe_query_object(self.stripe.Price, {'query': query})

        if search_data:
            if search_data.get('data', False):
                return True

        return False

    def create_price_with_product(self, product):
        price_data = {
            'currency': self.invoice.currency,
            'product': product
        }

        price = self.stripe_create_object(self.stripe.Price, price_data)

        if price:
            return price['id']

        return None

    ##########
    # Coupons
    ##########
    def match_coupons(self, coupons, offer):
        matches = []
        amount_off = self.convert_decimal_to_integer(offer.discount())
        duration = offer.get_trial_duration_in_months()
        for coupon in coupons:
            if coupon['metadata']['site'] == offer.site.domain and coupon['amount_off'] == amount_off\
                    and coupon['duration_in_months'] == duration:
                matches.append(coupon)
        return matches

    def get_coupons(self):
        """
        Returns all stripe Coupons

        This is needed since there is no search method on Coupon. Will make multiple stripe calls until the
        list is exhausted
        """
        coupons_list = []
        starting_after = None
        while True:
            coupons = self.stripe_list_objects(self.stripe.Coupon, limit=100, starting_after=starting_after)
            coupons_list.extend(coupons)
            if coupons['has_more']:
                starting_after = coupons['data'][-1]['id']
            else:
                break

        return coupons_list

    ##########
    # Sync Vendor and Stripe
    ##########
    def initialize_products(self, site):
        """
        Grab all subscription offers on invoice and either create or fetch Stripe products.
        Then using those products, create Stripe prices. Add all that to products_mapping

        Will be used in create_subscription
        """
        # Create Customer loop through all site customer and save their id's
        # Create Stripe product with site offers
        ## Create Stripe Price from Offer.Prices
        ## Create Coupons from Offer.term_details. 
        for subscription in self.invoice.get_recurring_order_items():
            product_name = subscription.offer.name
            product_name_full = f'{product_name} - site {self.site.domain}'
            product_details = subscription.offer.term_details
            total = self.to_valid_decimal(subscription.total - subscription.discounts)
            interval = "month" if product_details['term_units'] == TermDetailUnits.MONTH else "year"
            metadata = {
                'key': 'site',
                'value': 'site4',
                'field': 'metadata'
            }
            product_response = self.does_product_exist(product_name_full, metadata=metadata)
            if product_response:
                product_id = self.get_product_id_with_name(product_name_full)

                # Each product needs an attached price obj. Check if one exists for the product
                # and attach it to the mapping or create one and attach
                if product_id:
                    price_response = self.does_price_exist(product_id)
                    if price_response:
                        price_id = self.get_price_id_with_product(product_id)
                    else:
                        price_id = self.create_price_with_product(product_id)

                    self.products_mapping[product_name] = {
                        'product_id': product_id,
                        'price_id': price_id
                    }

            else:
                # product doesnt exist, create it and related pricing obj
                product = self.stripe_call(self.stripe.Product.create, {
                    'name': product_name,
                    'metadata': product_details,
                    'default_price_data': {
                        'currency': self.invoice.currency,
                        'unit_amount_decimal': total,
                        'recurring': {
                            'interval': interval,
                            'interval_count': subscription.offer.get_period_length()
                        }
                    }
                })
                if product:
                    product_id = product['id']

                    # Each product needs an attached price obj. Check if one exists for the product
                    # and attach it to the mapping or create one and attach
                    price_response = self.does_price_exist(product_id)
                    if price_response:
                        price_id = self.get_price_id_with_product(product_id)
                    else:
                        price_id = self.create_price_with_product(product_id)

                    self.products_mapping[product_name] = {
                        'product_id': product_id,
                        'price_id': price_id
                    }

    def sync_customers(self, site):
        stripe_customers = self.get_stripe_customers(site)
        stripe_customers_emails = [customer_obj['email'] for customer_obj in stripe_customers]

        vendor_customers_in_stripe = self.get_vendor_customers_in_stripe(stripe_customers_emails, site)

        vendor_customers_with_stripe_meta = vendor_customers_in_stripe.filter(meta__has_key='stripe_id')
        vendor_customers_without_stripe_meta = vendor_customers_in_stripe.exclude(meta__has_key='stripe_id')

        vendor_customers_not_in_stripe = self.get_vendor_customers_not_in_stripe(stripe_customers_emails, site)
        vendor_customer_to_create = vendor_customers_not_in_stripe | vendor_customers_without_stripe_meta

        self.create_stripe_customers(vendor_customer_to_create)
        self.update_stripe_customers(vendor_customers_with_stripe_meta)

    def sync_offers(self, site):
        products = self.get_site_offers(site)
        offer_pk_list = [product['metadata']['pk'] for product in products]

        offers_in_vendor = self.get_vendor_offers_in_stripe(offer_pk_list, site)

        offers_in_vendor_with_stripe_meta = offers_in_vendor.filter(meta__has_key='stripe')
        offers_in_vendor_without_stripe_meta = offers_in_vendor.exclude(meta__has_key='stripe')
        
        offers_not_in_vendor = self.get_vendor_offers_not_in_stripe(offer_pk_list, site)
        offers_to_create = offers_not_in_vendor | offers_in_vendor_without_stripe_meta

        self.create_offers(offers_to_create)
        self.update_offers(offers_in_vendor_with_stripe_meta)

    def sync_stripe_vendor_objects(self, site):
        """
        Sync up all the CustomerProfiles, Offers, Prices, and Coupons for all of the sites
        """
        self.sync_customers(site)
        self.sync_offers(site)

    ##########
    # Stripe Transactions
    ##########
    def create_setup_intent(self, setup_intent_data):
        setup_intent = self.stripe_create_object(self.stripe.SetupIntent, setup_intent_data)

        return setup_intent

    def create_payment_intent(self, payment_intent_data):
        # Will return client secret value to be returned to the front end to continue processing payment

        #intent = self.stripe_call(self.stripe.PaymentIntent.create, {
        #    'customer': customer['id'],
        #    'setup_future_usage': 'off_session',
        #    'amount': self.invoice.get_one_time_transaction_total(),
        #    'currency': self.invoice.currency,
        #    'automatic_payment_methods': {
        #        'enabled': True
        #    }
        #})

        payment_intent = self.stripe_create_object(self.stripe.PaymentIntent, payment_intent_data)

        return payment_intent

    def set_stripe_payment_source(self):
        """
        This is needed for the charge api due to this error message:
        'You cannot create a charge with a PaymentMethod. Use the Payment Intents API instead'
        """
        if not self.source:
            if self.payment_info.is_valid():
                card_number = self.payment_info.cleaned_data.get('card_number')
                exp_month = self.payment_info.cleaned_data.get('expire_month')
                exp_year = self.payment_info.cleaned_data.get('expire_year')
                cvc = self.payment_info.cleaned_data.get('cvc_number')
                card = {
                    'number': card_number,
                    'exp_month': exp_month,
                    'exp_year': exp_year,
                    'cvc': cvc
                 }
                card = self.stripe_create_object(self.stripe.Token, {'card':card})
                if card:
                    self.source = card['id']

    def create_payment_method(self, payment_method_data):
        payment_method = self.stripe_create_object(self.stripe.PaymentMethod, payment_method_data)

        return payment_method

    def create_charge(self):
        charge_data = {
            'amount': self.to_stripe_valid_unit(self.invoice.get_one_time_transaction_total()),
            'currency': self.invoice.currency,
            'source': self.source,
        }
        charge = self.stripe_create_object(self.stripe.Charge, charge_data)
        if charge:
            return charge
        return None

    ##########
    # Base Processor Transaction Implementations
    ##########
    def pre_authorization(self):
        """
        Called before the authorization begins.
        """
        self.customer_setup()
        self.subscription_offer_setup()

    def process_payment(self):
        invoice_data = self.build_invoice()
        stripe_invoice = self.stripe_create_object(self.stripe.Invoice, invoice_data)
        if not stripe_invoice:
            return None

        payment_method_data = self.build_payment_method()
        stripe_payment_method = self.stripe_create_object(self.stripe.PaymentMethod, payment_method_data)
        if not stripe_payment_method:
            return None

        self.stripe_call(stripe_payment_method.attach, {'customer': self.invoice.profile.meta.get('stripe_id')})
        if not self.transaction_succeded:
            return None
        
        stripe_invoice
        self.invoice.vendor_notes['stripe_id'] = stripe_invoice.id
        self.invoice.save()
        
        stripe_line_items = []
        for order_item in self.invoice.get_one_time_transaction_order_items():
            line_item_data = self.build_invoice_line_item(order_item, stripe_invoice.id)
            stripe_line_item = self.stripe_create_object(self.stripe.InvoiceItem, line_item_data) 
            stripe_line_items.append(stripe_line_item)
        
        stripe_invoice.lines = stripe_line_items

        amount = self.convert_decimal_to_integer(self.invoice.get_one_time_transaction_total())
        payment_intent_data = self.build_payment_intent(amount)
        stripe_payment_intent = self.stripe_create_object(self.stripe.PaymentIntent, payment_intent_data)

        if not stripe_payment_intent:
            return None

        self.stripe_call(stripe_invoice.pay, {"payment_method": stripe_payment_method.id})

        if self.transaction_succeded:
            self.transaction_id = stripe_invoice.payment_intent

    def subscription_payment(self, subscription):
        
        payment_method_data = self.build_payment_method()
        stripe_payment_method = self.stripe_create_object(self.stripe.PaymentMethod, payment_method_data)
        if not stripe_payment_method:
            return None

        setup_intent_object = self.build_setup_intent(stripe_payment_method.id)
        if not setup_intent_object:
            return None

        stripe_setup_intent = self.stripe_create_object(self.stripe.SetupIntent, setup_intent_object)
        if not stripe_setup_intent:
            return None

        subscription_obj = self.build_subscription(subscription, stripe_payment_method.id)        
        stripe_subscription = self.stripe_create_object(self.stripe.Subscription, subscription_obj)
        if not stripe_subscription:
            return None

        if self.invoice.vendor_notes is None:
            self.invoice.vendor_notes = {}

        self.invoice.vendor_notes['stripe_id'] = stripe_subscription.latest_invoice
        self.invoice.save()

        self.subscription_id = stripe_subscription.id

        
        


<|MERGE_RESOLUTION|>--- conflicted
+++ resolved
@@ -473,13 +473,9 @@
             'coupon': subscription.offer.meta['stripe'].get('coupon_id'),
             'items': [{'price': subscription.offer.meta['stripe']['price_id']}],
             'default_payment_method': payment_method_id,
-<<<<<<< HEAD
-            'trial_period_days': subscription.offer.get_trial_days(),
-            'metadata': {'site': self.invoice.site}
-=======
             'metadata': {'site': self.invoice.site},
             'trial_period_days': subscription.offer.get_trial_days()
->>>>>>> aab30935
+
         }
 
     def build_invoice_line_item(self, order_item, invoice_id):
