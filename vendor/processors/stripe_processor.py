--- conflicted
+++ resolved
@@ -96,10 +96,7 @@
     ##########
     # CRUD Stripe Object
     ##########
-<<<<<<< HEAD
-=======
-
->>>>>>> 945d1489
+
     def stripe_create_object(self, stripe_object_class, object_data):
         stripe_object = self.stripe_call(stripe_object_class.create, object_data)
 
@@ -130,13 +127,6 @@
             'email': customer_profile.user.email,
             'metadata': {'site': customer_profile.site}
         }
-<<<<<<< HEAD
-=======
-        
-        customer = self.stripe_create_object(self.stripe.Customer, customer_data)
-        
-        return customer
->>>>>>> 945d1489
     
     def build_product(self, offer):
         return {
@@ -145,13 +135,6 @@
 
         }
 
-<<<<<<< HEAD
-=======
-        product = self.stripe_create_object(self.stripe.Product, product_data)
-        
-        return product
-
->>>>>>> 945d1489
     def build_price(self, offer, price):
         if 'stripe' not in offer.meta or 'product_id' not in offer.meta['stripe']:
             raise TypeError(f"Price cannot be created without a product_id on offer.meta['stripe'] field")
@@ -169,12 +152,8 @@
                 'interval_count': offer.term_details['payment_occurrences'],
                 'usage_type': 'license'
             }
-<<<<<<< HEAD
-=======
-        price = self.stripe_create_object(self.stripe.Price, price_data)
->>>>>>> 945d1489
         
-        return price
+        return price_data
     
     def build_coupon(self, offer, price):
         coupon_data = {
@@ -185,11 +164,10 @@
         }
 
         if offer.terms < TermType.PERPETUAL:
-<<<<<<< HEAD
             coupon_data['duration']: 'once' if offer.term_details['trial_occurrences'] <= 1 else 'repeating'
             coupon_data['duration_in_months']: None if offer.term_details['trial_occurrences'] <= 1 else 'repeating'
         
-        return coupon
+        return coupon_data
 
     def build_payment_method(self):
         return {
@@ -229,13 +207,6 @@
             'default_payment_method': payment_method_id,
             'metadata': {'site': self.invoice.site}
         }
-=======
-            coupon_data['duration'] = 'once' if offer.term_details['trial_occurrences'] <= 1 else 'repeating'
-            coupon_data['duration_in_months'] = None if offer.term_details['trial_occurrences'] <= 1 else 'repeating'
-
-        coupon = self.stripe_create_object(self.stripe.Coupon, coupon_data)
-        
-        return coupon
     
     def build_subscription(self, customer_id, items, payment_id, offer):
         subscription_data = {
@@ -340,7 +311,6 @@
         payment_method = self.stripe_create_object(self.stripe.PaymentMethod, payment_method_data)
 
         return payment_method
->>>>>>> 945d1489
 
     def initialize_products(self, site):
         """
@@ -544,7 +514,6 @@
         self.transaction_id = self.charge['id']
         self.transaction_response = {'raw': str(self.charge)}
 
-<<<<<<< HEAD
     ##########
     # Base Processor Transaction Implementations
     ##########
@@ -554,8 +523,6 @@
         """
         pass
 
-=======
->>>>>>> 945d1489
     def process_payment(self):
         self.transaction_submitted = False
         self.charge = self.create_charge()
