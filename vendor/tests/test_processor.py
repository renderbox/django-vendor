--- conflicted
+++ resolved
@@ -1134,11 +1134,7 @@
         
 
 
-<<<<<<< HEAD
-# @skipIf((settings.STRIPE_TEST_SECRET_KEY or settings.STRIPE_TEST_PUBLIC_KEY) is None, "Strip enviornment variables not set, skipping tests")
-=======
 @skipIf((settings.STRIPE_PUBLIC_KEY or settings.STRIPE_SECRET_KEY) is None, "Strip enviornment variables not set, skipping tests")
->>>>>>> 6b24f707
 class StripeProcessorTests(TestCase):
     fixtures = ['user', 'unit_test']
 
