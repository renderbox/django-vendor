from core.models import Product
from datetime import timedelta

from django.conf import settings
from django.contrib.auth import get_user_model
from django.contrib.sites.models import Site
from django.utils import timezone
from django.urls import reverse
from django.test import TestCase, Client, tag

from unittest import skipIf
from random import randrange, choice
from siteconfigs.models import SiteConfigModel
from vendor.forms import CreditCardForm, BillingAddressForm
from vendor.models import Invoice, Payment, Offer, Price, Receipt, CustomerProfile, OrderItem
from vendor.models.choice import PurchaseStatus, InvoiceStatus
from vendor.processors import PaymentProcessorBase, AuthorizeNetProcessor

###############################
# Test constants
###############################

User = get_user_model()


class BaseProcessorTests(TestCase):

    fixtures = ['user', 'unit_test']

    def setUp(self):
        self.client = Client()
        self.site = Site.objects.get(pk=1)
        self.user = User.objects.get(pk=1)
        self.client.force_login(self.user)
        self.existing_invoice = Invoice.objects.get(pk=1)
        self.base_processor = PaymentProcessorBase(self.site, self.existing_invoice)
        self.subscription_offer = Offer.objects.get(pk=4)
        self.form_data = {
            'billing_address_form': {
                'billing-name': 'Home',
                'billing-company': 'Whitemoon Dreams',
                'billing-country': '840',
                'billing-address_1': '221B Baker Street',
                'billing-address_2': '',
                'billing-locality': 'Marylebone',
                'billing-state': 'California',
                'billing-postal_code': '90292'
            },
            'credit_card_form': {
                'full_name': 'Bob Ross',
                'card_number': '5424000000000015',
                'expire_month': '12',
                'expire_year': '2030',
                'cvv_number': '900',
                'payment_type': '10'
            }
        }

    def test_base_processor_init_fail(self):
        with self.assertRaises(TypeError):
            base_processor = PaymentProcessorBase()

    def test_base_processor_init_success(self):
        base_processor = PaymentProcessorBase(self.site, self.existing_invoice)

        self.assertEquals('PaymentProcessorBase', base_processor.provider)
        self.assertIsNotNone(base_processor.invoice)

    def test_create_payment_model_success(self):
        self.base_processor.set_billing_address_form_data(self.form_data['billing_address_form'], BillingAddressForm)
        self.base_processor.set_payment_info_form_data(self.form_data['credit_card_form'], CreditCardForm)
        self.base_processor.is_data_valid()
        self.base_processor.create_payment_model()

        self.assertIsNotNone(self.base_processor.payment)

    def test_save_payment_transaction_success(self):
        payment_success = True
        transaction_id = '1423wasd'
        result_info = {'raw': "raw response"}

        self.base_processor.set_billing_address_form_data(self.form_data['billing_address_form'], BillingAddressForm)
        self.base_processor.set_payment_info_form_data(self.form_data['credit_card_form'], CreditCardForm)
        self.base_processor.is_data_valid()
        self.base_processor.create_payment_model()
        self.base_processor.save_payment_transaction_result(payment_success, transaction_id, result_info)

        self.assertIsNotNone(self.base_processor.payment)
        self.base_processor.payment.refresh_from_db()

        self.assertTrue(self.base_processor.payment.success)
        self.assertEquals(self.base_processor.payment.transaction, transaction_id)
        self.assertEquals(self.base_processor.payment.result['raw'], result_info['raw'])

    def test_update_invoice_status_success(self):
        self.base_processor.transaction_submitted = True
        self.base_processor.update_invoice_status(InvoiceStatus.COMPLETE)

        self.assertEquals(InvoiceStatus.COMPLETE, self.base_processor.invoice.status)

    def test_update_invoice_status_fails(self):
        self.base_processor.update_invoice_status(InvoiceStatus.COMPLETE)

        self.assertNotEquals(InvoiceStatus.COMPLETE, self.base_processor.invoice.status)

    def test_create_receipt_by_term_type_subscription(self):
        self.base_processor.invoice.add_offer(self.subscription_offer)
        self.base_processor.invoice.save()

        order_item_subscription = self.base_processor.invoice.order_items.get(offer__pk=4)
        self.base_processor.payment = Payment.objects.get(pk=1)
        for product in order_item_subscription.offer.products.all():
            self.base_processor.create_receipt_by_term_type(product, order_item_subscription, order_item_subscription.offer.terms)

        self.assertIsNotNone(Receipt.objects.all())

    # def test_create_receipt_by_term_type_perpetual(self):
        # raise NotImplementedError()

    # def test_create_receipt_by_term_type_one_time_use(self):
        # raise NotImplementedError()

    def test_create_receipts_success(self):
        self.base_processor.invoice.status = InvoiceStatus.COMPLETE
        self.base_processor.payment = Payment.objects.get(pk=1)
        self.base_processor.create_receipts(self.base_processor.invoice.order_items.all())

        self.assertEquals(Receipt.objects.all().count(), sum([ order_item.receipts.all().count() for order_item in self.base_processor.invoice.order_items.all() ]))

    # def test_update_subscription_receipt_success(self):
    #     subscription_id = 123456789
    #     self.base_processor.invoice.add_offer(self.subscription_offer)
    #     self.base_processor.invoice.save()
    #     self.base_processor.invoice.status = InvoiceStatus.COMPLETE
    #     self.base_processor.payment = Payment.objects.get(pk=1)
    #     self.base_processor.create_receipts(self.base_processor.invoice.order_items.all())

    #     subscription_list = self.existing_invoice.order_items.filter(offer__terms=TermType.SUBSCRIPTION)
    #     subscription = subscription_list[0]

    #     self.base_processor.update_subscription_receipt(subscription, subscription_id, PurchaseStatus.COMPLETE)
    #     receipt = Receipt.objects.get(meta__subscription_id=subscription_id)

    #     self.assertIsNotNone(receipt)
    #     self.assertEquals(subscription_id, receipt.meta['subscription_id'])

    def test_amount_success(self):
        self.existing_invoice.update_totals()
        self.assertEquals(self.existing_invoice.total, self.base_processor.amount())

    def test_amount_without_subscriptions_success(self):
        self.base_processor.invoice.add_offer(self.subscription_offer)

        price = Price()
        price.offer = self.subscription_offer
        price.cost = 25
        price.start_date = timezone.now() - timedelta(days=1)
        price.save()
        self.assertNotEquals(self.existing_invoice.total, self.base_processor.amount_without_subscriptions())

    def test_get_transaction_id_success(self):
        self.base_processor.payment = Payment.objects.get(pk=1)
        self.assertIn(str(settings.SITE_ID), self.base_processor.get_transaction_id())
        self.assertIn(str(self.existing_invoice.profile.pk), self.base_processor.get_transaction_id())
        self.assertIn(str(self.existing_invoice.pk), self.base_processor.get_transaction_id())

    def test_set_billing_address_form_data_fail(self):
        with self.assertRaises(TypeError):
            self.base_processor.set_billing_address_form_data(self.form_data)

    def test_set_billing_address_form_data_success(self):
        self.base_processor.set_billing_address_form_data(self.form_data['billing_address_form'], BillingAddressForm)

        self.assertIsNotNone(self.base_processor.billing_address)
        self.assertIn(self.form_data['billing_address_form']['billing-address_1'], self.base_processor.billing_address.data['billing-address_1'])

    def test_set_payment_info_form_data_fail(self):
        with self.assertRaises(TypeError):
            self.base_processor.set_payment_info_form_data(self.form_data)

    def test_set_payment_info_form_data_success(self):
        self.base_processor.set_payment_info_form_data(self.form_data['credit_card_form'], CreditCardForm)

        self.assertIsNotNone(self.base_processor.payment_info)
        self.assertIn(self.form_data['credit_card_form']['cvv_number'], self.base_processor.payment_info.data['cvv_number'])

    def test_get_checkout_context_success(self):
        context = self.base_processor.get_checkout_context()
        self.assertIn('invoice', context)

    def test_free_payment_success(self):
        customer = CustomerProfile.objects.get(pk=2)
        invoice = Invoice(profile=customer)
        invoice.save()
        invoice.add_offer(Offer.objects.get(pk=8))

        base_processor = PaymentProcessorBase(invoice.site, invoice)

        base_processor.set_billing_address_form_data(self.form_data['billing_address_form'], BillingAddressForm)
        base_processor.set_payment_info_form_data(self.form_data['credit_card_form'], CreditCardForm)

        base_processor.authorize_payment()

        self.assertTrue(invoice.payments.count())
        self.assertTrue(customer.receipts.count())

    def test_renew_subscription(self):
        customer = CustomerProfile.objects.get(pk=2)
        invoice = Invoice(profile=customer)
        invoice.save()
        invoice.add_offer(Offer.objects.get(pk=5))
        past_receipt = Receipt.objects.get(pk=1)

        base_processor = PaymentProcessorBase(invoice.site, invoice)
        payment_info = {
            'account_number': '0002',
        }
        base_processor.renew_subscription(past_receipt, payment_info)

    def test_subscription_price_update_success(self):
        receipt = Receipt.objects.get(pk=3)
        offer = Offer.objects.get(pk=4)
        price = Price.objects.create(offer=offer, cost=89.99, currency='usd', start_date=timezone.now())
        offer.prices.add(price)

        processor = PaymentProcessorBase(receipt.order_item.invoice.site, receipt.order_item.invoice)
        processor.subscription_update_price(receipt, price, self.user)

        receipt.refresh_from_db()
        self.assertIn('price_update', receipt.vendor_notes.keys())

    # def test_get_header_javascript_success(self):
    #     raise NotImplementedError()

    # def test_get_javascript_success(self):
    #     raise NotImplementedError()

    # def test_get_template_success(self):
    #     raise NotImplementedError()

    # def test_authorize_payment_success(self):
    #     raise NotImplementedError()

    # def test_pre_authorization_success(self):
    #     raise NotImplementedError()

    # def test_process_payment_success(self):
    #     raise NotImplementedError()

    # def test_post_authorization_success(self):
    #     raise NotImplementedError()

    # def test_capture_payment_success(self):
    #     raise NotImplementedError()

    # def test_subscription_payment_success(self):
    #     raise NotImplementedError()



    # def test_subscription_cancel_success(self):
    #     raise NotImplementedError()

    # def test_refund_payment_success(self):
    #     raise NotImplementedError()


class SupportedProcessorsSetupTests(TestCase):

    fixtures = ['user', 'unit_test']

    def setUp(self):
        self.invoice = Invoice.objects.get(pk=1)
        self.site = Site.objects.get(pk=1)

    def test_configured_processor_setup(self):
        """
        Test the initialized of the PaymentProcessor defined in the setting file
        """
        try:
            processor = PaymentProcessorBase(self.site, self.invoice)
        except Exception:
            print("Warning PaymentProcessor defined in settings file did not pass init")
        finally:
            pass

    def test_authorize_net_init(self):
        try:
            if not (settings.AUTHORIZE_NET_TRANSACTION_KEY and settings.AUTHORIZE_NET_API_ID):
                raise ValueError(
                "Missing Authorize.net keys in settings: AUTHORIZE_NET_TRANSACTION_KEY and/or AUTHORIZE_NET_API_ID")
            processor = AuthorizeNetProcessor(self.site, self.invoice)
        except Exception:
            print("AuthorizeNetProcessor did not initalized correctly")
        finally:
            pass

    # def test_stripe_init(self):
        # raise NotImplementedError()


# @skipIf(True, "Webhook tests are highly dependent on data in Authroizenet and local data.")
@tag('external')
@skipIf((settings.AUTHORIZE_NET_API_ID is None) or (settings.AUTHORIZE_NET_TRANSACTION_KEY is None), "Authorize.Net enviornment variables not set, skipping tests")
class AuthorizeNetProcessorTests(TestCase):

    fixtures = ['user', 'unit_test']

    VALID_CARD_NUMBERS = [
        '370000000000002',
        '6011000000000012',
        '3088000000000017',
        '38000000000006',
        '4007000000027',
        '4012888818888',
        '4111111111111111',
        '5424000000000015',
        '2223000010309703',
        '2223000010309711'
    ]

    def setup_processor_site_config(self):
        self.processor_site_config = SiteConfigModel()
        self.processor_site_config.site = self.existing_invoice.site
        self.processor_site_config.key = 'vendor.config.PaymentProcessorSiteConfig'
        self.processor_site_config.value = {"payment_processor": "authorizenet.AuthorizeNetProcessor"}
        self.processor_site_config.save()

    def setup_user_client(self):
        self.client = Client()
        self.user = User.objects.get(pk=1)
        self.client.force_login(self.user)

    def setup_existing_invoice(self):
        t_shirt = Product.objects.get(pk=1)
        t_shirt.meta['msrp']['usd'] = randrange(1, 1000)
        t_shirt.save()
        self.form_data = {
            'billing_address_form': {
                'billing-name': 'Home',
                'billing-company': 'Whitemoon Dreams',
                'billing-country': '840',
                'billing-address_1': '221B Baker Street',
                'billing-address_2': '',
                'billing-locality': 'Marylebone',
                'billing-state': 'California',
                'billing-postal_code': '90292'},
            'credit_card_form': {
                'full_name': 'Bob Ross',
                'card_number': '5424000000000015',
                'expire_month': '12',
                'expire_year': '2030',
                'cvv_number': '900',
                'payment_type': '10'}
        }
        self.subscription_offer = Offer.objects.get(pk=6)
        price = Price.objects.get(pk=1)
        price.cost = randrange(1, 1000)
        price.priority = 10
        price.save()
        subscription_price = Price.objects.get(pk=9)
        subscription_price.cost = randrange(1, 1000)
        price.priority = 10
        subscription_price.priority = 10
        subscription_price.save()
        self.existing_invoice.update_totals()

    def setUp(self):
        self.setup_user_client()
        self.existing_invoice = Invoice.objects.get(pk=1)
        self.setup_processor_site_config()
        self.setup_existing_invoice()
        self.site = self.processor_site_config.site
        self.processor = AuthorizeNetProcessor(self.site, self.existing_invoice)


    ##########
    # Processor Initialization Tests
    ##########
    def test_environment_variables_set(self):
        self.assertIsNotNone(settings.AUTHORIZE_NET_TRANSACTION_KEY)
        self.assertIsNotNone(settings.AUTHORIZE_NET_API_ID)

    def test_processor_initialization_success(self):
        self.assertEquals(self.processor.provider, 'AuthorizeNetProcessor')
        self.assertIsNotNone(self.processor.invoice)
        self.assertIsNotNone(self.processor.merchant_auth)
        self.assertIsNotNone(self.processor.merchant_auth.transactionKey)
        self.assertIsNotNone(self.processor.merchant_auth.name)

    ##########
    # Checkout and Payment Transaction Tests
    ##########
    def test_get_checkout_context(self):
        context = {}

        context = self.processor.get_checkout_context()

        self.assertIn('invoice', context)
        self.assertIn('credit_card_form', context)
        self.assertIn('billing_address_form', context)

    def test_process_payment_transaction_success(self):
        """
        By passing in the invoice, setting the payment info and billing
        address, process the payment and make sure it succeeds.
        """
        self.processor.set_billing_address_form_data(self.form_data.get('billing_address_form'), BillingAddressForm)
        self.processor.set_payment_info_form_data(self.form_data.get('credit_card_form'), CreditCardForm)
        
        self.processor.invoice.total = randrange(1, 1000)
        for recurring_order_items in self.processor.invoice.get_recurring_order_items():
            self.processor.invoice.remove_offer(recurring_order_items.offer)

        self.processor.authorize_payment()

        print(self.processor.transaction_message)
        self.assertIsNotNone(self.processor.payment)
        self.assertTrue(self.processor.payment.success)
        self.assertEquals(InvoiceStatus.COMPLETE, self.processor.invoice.status)

    def test_process_payment_transaction_fail_invalid_card(self):
        """
        Simulates a payment transaction for a reqeust.POST, with the payment and
        billing information. The test send an invalid card number to test the
        transation fails
        """
        self.form_data['credit_card_form']['card_number'] = '5424000000015'

        self.processor.set_billing_address_form_data(self.form_data.get('billing_address_form'), BillingAddressForm)
        self.processor.set_payment_info_form_data(self.form_data.get('credit_card_form'), CreditCardForm)
        self.processor.authorize_payment()

        self.assertIsNone(self.processor.payment)
        self.assertFalse(self.processor.transaction_submitted)
        self.assertEquals(InvoiceStatus.CART, self.processor.invoice.status)

    def test_process_payment_transaction_fail_invalid_expiration(self):
        """
        Simulates a payment transaction for a reqeust.POST, with the payment and
        billing information. The test send an invalid expiration date to test the
        transation fails.
        """
        self.form_data['credit_card_form']['expire_month'] = str(timezone.now().month)
        self.form_data['credit_card_form']['expire_year'] = str(timezone.now().year - 1)

        self.processor.set_billing_address_form_data(self.form_data['billing_address_form'], BillingAddressForm)
        self.processor.set_payment_info_form_data(self.form_data['credit_card_form'], CreditCardForm)

        self.processor.authorize_payment()

        self.assertIsNone(self.processor.payment)
        self.assertFalse(self.processor.transaction_submitted)
        self.assertEquals(InvoiceStatus.CART, self.processor.invoice.status)

    ##########
    # CVV Tests
    # Reference: Test Guide: https://developer.authorize.net/hello_world/testing_guide.html
    ##########
    def test_process_payment_fail_cvv_no_match(self):
        """
        Check a failed transaction due to cvv number does not match card number.
        CVV: 901
        """
        self.form_data['credit_card_form']['cvv_number'] = '901'
        self.form_data['credit_card_form']['card_number'] = choice(self.VALID_CARD_NUMBERS)

        self.processor.set_billing_address_form_data(self.form_data.get('billing_address_form'), BillingAddressForm)
        self.processor.set_payment_info_form_data(self.form_data.get('credit_card_form'), CreditCardForm)

        self.processor.invoice.total = randrange(1, 1000)
        self.processor.authorize_payment()

        results = " ".join([p.result.get('raw', '') for p in Payment.objects.filter(invoice=self.existing_invoice)])
        if 'The merchant does not accept this type of credit card' in results:
            print(f'Skipping test test_process_payment_fail_cvv_no_match because merchant does not accept card')
        else:
            self.assertIn("'cvvResultCode': 'N'", results)

    def test_process_payment_fail_cvv_should_not_be_on_card(self):
        """
        Check a failed transaction due to cvv number does not match card number.
        CVV: 902
        """
        self.form_data['credit_card_form']['cvv_number'] = '902'
        self.form_data['credit_card_form']['card_number'] = choice(self.VALID_CARD_NUMBERS)

        self.processor.set_billing_address_form_data(self.form_data.get('billing_address_form'), BillingAddressForm)
        self.processor.set_payment_info_form_data(self.form_data.get('credit_card_form'), CreditCardForm)

        self.processor.invoice.total = randrange(1, 1000)
        self.processor.authorize_payment()

        results = " ".join([p.result.get('raw', '') for p in Payment.objects.filter(invoice=self.existing_invoice)])
        if 'The merchant does not accept this type of credit card' in results:
            print(f'Skipping test test_process_payment_fail_cvv_should_not_be_on_card because merchant does not accept card')
        else:
            self.assertIn("'cvvResultCode': 'S'", results)

    def test_process_payment_fail_cvv_not_certified(self):
        """
        Check a failed transaction due to cvv number does not match card number.
        Test Guide: https://developer.authorize.net/hello_world/testing_guide.html
        CVV: 903
        """
        self.form_data['credit_card_form']['cvv_number'] = '903'
        self.form_data['credit_card_form']['card_number'] = choice(self.VALID_CARD_NUMBERS)

        self.processor.set_billing_address_form_data(self.form_data.get('billing_address_form'), BillingAddressForm)
        self.processor.set_payment_info_form_data(self.form_data.get('credit_card_form'), CreditCardForm)

        self.processor.invoice.total = randrange(1, 1000)
        self.processor.authorize_payment()

        results = " ".join([p.result.get('raw', '') for p in Payment.objects.filter(invoice=self.existing_invoice)])
        if 'The merchant does not accept this type of credit card' in results:
            print(f'Skipping test test_process_payment_fail_cvv_not_certified because merchant does not accept card')
        else:
            self.assertIn("'cvvResultCode': 'U'", results)

    def test_process_payment_fail_cvv_not_processed(self):
        """
        Check a failed transaction due to cvv number is not processed.
        CVV: 904
        """
        self.form_data['credit_card_form']['cvv_number'] = '904'
        self.form_data['credit_card_form']['card_number'] = choice(self.VALID_CARD_NUMBERS)

        self.processor.set_billing_address_form_data(self.form_data.get('billing_address_form'), BillingAddressForm)
        self.processor.set_payment_info_form_data(self.form_data.get('credit_card_form'), CreditCardForm)

        self.processor.invoice.total = randrange(1, 1000)
        self.processor.authorize_payment()
        results = " ".join([p.result.get('raw', '') for p in Payment.objects.filter(invoice=self.existing_invoice)])
        if 'The merchant does not accept this type of credit card' in results:
            print(f'Skipping test test_process_payment_fail_cvv_not_processed because merchant does not accept card')
        else:
            self.assertIn("'cvvResultCode': 'P'", results)

    ##########
    # AVS Tests
    # Reference: https://support.authorize.net/s/article/What-Are-the-Different-Address-Verification-Service-AVS-Response-Codes
    ##########

    def test_process_payment_avs_addr_match_zipcode_no_match(self):
        """
        A = Street Address: Match -- First 5 Digits of ZIP: No Match
        Postal Code: 46201
        """
        self.form_data['billing_address_form']['billing-postal_code'] = '46201'

        self.processor.set_billing_address_form_data(self.form_data.get('billing_address_form'), BillingAddressForm)
        self.processor.set_payment_info_form_data(self.form_data.get('credit_card_form'), CreditCardForm)

        self.processor.invoice.total = randrange(1, 1000)
        self.processor.authorize_payment()

        self.assertIsNotNone(self.processor.payment)
        self.assertIn("'avsResultCode': 'A'", " ".join([p.result.get('raw', '') for p in Payment.objects.filter(invoice=self.existing_invoice)]))

    def test_process_payment_avs_service_error(self):
        """
        E = AVS Error
        Postal Code: 46203
        """
        self.form_data['billing_address_form']['billing-postal_code'] = '46203'
        self.form_data['credit_card_form']['card_number'] = '2223000010309711'

        self.processor.set_billing_address_form_data(self.form_data.get('billing_address_form'), BillingAddressForm)
        self.processor.set_payment_info_form_data(self.form_data.get('credit_card_form'), CreditCardForm)

        self.processor.invoice.total = randrange(1, 1000)
        self.processor.authorize_payment()

        self.assertIsNotNone(self.processor.payment)
        if 'duplicate' in Payment.objects.filter(invoice=self.existing_invoice).first().result.get("raw", ""):
            print("Duplicate transaction registered by Payment Gateway Skipping Tests")
        else:
            self.assertIn("'avsResultCode': 'E'", " ".join([p.result.get('raw', '') for p in Payment.objects.filter(invoice=self.existing_invoice)]))

    def test_process_payment_avs_non_us_card(self):
        """
        G = Non U.S. Card Issuing Bank
        Postal Code: 46204
        """
        self.form_data['billing_address_form']['billing-postal_code'] = '46204'
        self.form_data['credit_card_form']['card_number'] = '4007000000027'

        self.processor.set_billing_address_form_data(self.form_data.get('billing_address_form'), BillingAddressForm)
        self.processor.set_payment_info_form_data(self.form_data.get('credit_card_form'), CreditCardForm)

        self.processor.invoice.total = randrange(1, 1000)
        self.processor.authorize_payment()

        self.assertIsNotNone(self.processor.payment)
        if 'duplicate' in Payment.objects.filter(invoice=self.existing_invoice).first().result.get("raw", ""):
            print("Duplicate transaction registered by Payment Gateway Skipping Tests")
        else:
            self.assertIn("'avsResultCode': 'G'", " ".join([p.result.get('raw', '') for p in Payment.objects.filter(invoice=self.existing_invoice)]))

    def test_process_payment_avs_addr_no_match_zipcode_no_match(self):
        """
        N = Street Address: No Match -- First 5 Digits of ZIP: No Match
        Postal Code: 46205
        """
        self.form_data['billing_address_form']['billing-postal_code'] = '46205'
        self.form_data['credit_card_form']['card_number'] = '2223000010309711'

        self.processor.set_billing_address_form_data(self.form_data.get('billing_address_form'), BillingAddressForm)
        self.processor.set_payment_info_form_data(self.form_data.get('credit_card_form'), CreditCardForm)

        self.processor.invoice.total = randrange(1, 1000)
        self.processor.authorize_payment()

        self.assertIsNotNone(self.processor.payment)
        if 'duplicate' in Payment.objects.filter(invoice=self.existing_invoice).first().result.get("raw", ""):
            print("Duplicate transaction registered by Payment Gateway Skipping Tests")
        else:
            self.assertIn("'avsResultCode': 'N'", " ".join([p.result.get('raw', '') for p in Payment.objects.filter(invoice=self.existing_invoice)]))

    def test_process_payment_avs_retry_service_unavailable(self):
        """
        R = Retry, System Is Unavailable
        Postal Code: 46207
        """
        self.form_data['billing_address_form']['billing-postal_code'] = '46207'
        self.form_data['credit_card_form']['card_number'] = '5424000000000015'

        self.processor.set_billing_address_form_data(self.form_data.get('billing_address_form'), BillingAddressForm)
        self.processor.set_payment_info_form_data(self.form_data.get('credit_card_form'), CreditCardForm)

        self.processor.invoice.total = randrange(1, 1000)
        self.processor.authorize_payment()

        self.assertIsNotNone(self.processor.payment)
        if 'duplicate' in Payment.objects.filter(invoice=self.existing_invoice).first().result.get("raw", ""):
            print("Duplicate transaction registered by Payment Gateway Skipping Tests")
        else:
            self.assertIn("'avsResultCode': 'R'", " ".join([p.result.get('raw', '') for p in Payment.objects.filter(invoice=self.existing_invoice)]))
            self.assertFalse(self.processor.payment.success)
            self.assertEquals(InvoiceStatus.CART, self.processor.invoice.status)

    def test_process_payment_avs_not_supported(self):
        """
        S = AVS Not Supported by Card Issuing Bank
        Postal Code: 46208
        """
        self.form_data['billing_address_form']['billing-postal_code'] = '46208'

        self.processor.set_billing_address_form_data(self.form_data.get('billing_address_form'), BillingAddressForm)
        self.processor.set_payment_info_form_data(self.form_data.get('credit_card_form'), CreditCardForm)

        self.processor.authorize_payment()

        self.assertIsNotNone(self.processor.payment)
        if 'duplicate' in Payment.objects.filter(invoice=self.existing_invoice).first().result.get("raw", ""):
            print("Duplicate transaction registered by Payment Gateway Skipping Tests")
        else:
            self.assertIn("'avsResultCode': 'S'", " ".join([p.result.get('raw', '') for p in Payment.objects.filter(invoice=self.existing_invoice)]))

    def test_process_payment_avs_addrs_info_unavailable(self):
        """
        U = Address Information For This Cardholder Is Unavailable
        Postal Code: 46209
        """
        self.form_data['billing_address_form']['billing-postal_code'] = '46209'
        self.form_data['credit_card_form']['card_number'] = '5424000000000015'

        self.processor.set_billing_address_form_data(self.form_data.get('billing_address_form'), BillingAddressForm)
        self.processor.set_payment_info_form_data(self.form_data.get('credit_card_form'), CreditCardForm)

        self.processor.invoice.total = randrange(1, 1000)
        self.processor.authorize_payment()

        self.assertIsNotNone(self.processor.payment)
        if 'duplicate' in Payment.objects.filter(invoice=self.existing_invoice).first().result.get("raw", ""):
            print("Duplicate transaction registered by Payment Gateway Skipping Tests")
        else:
            self.assertIn("'avsResultCode': 'U'", " ".join([p.result.get('raw', '') for p in Payment.objects.filter(invoice=self.existing_invoice)]))

    def test_process_payment_avs_addr_no_match_zipcode_match_9_digits(self):
        """
        W = Street Address: No Match -- All 9 Digits of ZIP: Match
        Postal Code: 46211
        """
        self.form_data['billing_address_form']['billing-postal_code'] = '46211'
        self.form_data['credit_card_form']['card_number'] = '5424000000000015'

        self.processor.set_billing_address_form_data(self.form_data.get('billing_address_form'), BillingAddressForm)
        self.processor.set_payment_info_form_data(self.form_data.get('credit_card_form'), CreditCardForm)

        self.processor.invoice.total = randrange(1, 1000)
        self.processor.authorize_payment()

        self.assertIsNotNone(self.processor.payment)
        if 'duplicate' in Payment.objects.filter(invoice=self.existing_invoice).first().result.get("raw", ""):
            print("Duplicate transaction registered by Payment Gateway Skipping Tests")
        else:
            self.assertIn("'avsResultCode': 'W'", " ".join([p.result.get('raw', '') for p in Payment.objects.filter(invoice=self.existing_invoice)]))

    def test_process_payment_avs_addr_match_zipcode_match(self):
        """
        X = Street Address: Match -- All 9 Digits of ZIP: Match
        Postal Code: 46214
        """
        self.form_data['billing_address_form']['billing-postal_code'] = '46214'
        self.form_data['credit_card_form']['card_number'] = '5424000000000015'

        self.processor.set_billing_address_form_data(self.form_data.get('billing_address_form'), BillingAddressForm)
        self.processor.set_payment_info_form_data(self.form_data.get('credit_card_form'), CreditCardForm)

        self.processor.invoice.total = randrange(1, 1000)
        self.processor.authorize_payment()

        self.assertIsNotNone(self.processor.payment)
        if 'duplicate' in Payment.objects.filter(invoice=self.existing_invoice).first().result.get("raw", ""):
            print("Duplicate transaction registered by Payment Gateway Skipping Tests")
        else:
            self.assertIn("'avsResultCode': 'X'", " ".join([p.result.get('raw', '') for p in Payment.objects.filter(invoice=self.existing_invoice)]))

    def test_process_payment_avs_addr_no_match_zipcode_match_5_digits(self):
        """
        Z = Street Address: No Match - First 5 Digits of ZIP: Match
        Postal Code: 46217
        """
        self.form_data['billing_address_form']['billing-postal_code'] = '46217'
        self.form_data['credit_card_form']['card_number'] = '5424000000000015'

        self.processor.set_billing_address_form_data(self.form_data.get('billing_address_form'), BillingAddressForm)
        self.processor.set_payment_info_form_data(self.form_data.get('credit_card_form'), CreditCardForm)

        self.processor.invoice.total = randrange(1, 1000)
        self.processor.authorize_payment()

        self.assertIsNotNone(self.processor.payment)
        if 'duplicate' in Payment.objects.filter(invoice=self.existing_invoice).first().result.get("raw", ""):
            print("Duplicate transaction registered by Payment Gateway Skipping Tests")
        else:
            self.assertIn("'avsResultCode': 'Z'", " ".join([p.result.get('raw', '') for p in Payment.objects.filter(invoice=self.existing_invoice)]))

    ##########
    # Refund Transactin Tests
    ##########
    def test_refund_success(self):
        """
        In order for this test to pass a transaction has to be settled first. The settlement process
        takes effect once a day. It is defined in the Sandbox in the cut-off time.
        The test will get a settle payment and test refund transaction.
        """
        # Get Settled payment
        start_date, end_date = (timezone.now() - timedelta(days=31)), timezone.now()
        batch_list = self.processor.get_settled_batch_list(start_date, end_date)
        if not batch_list:
            print("No Transactions to refund Skipping\n")
            return

        for batch in batch_list:
            transaction_list = self.processor.get_transaction_batch_list(str(batch.batchId))
            successfull_transactions = [ t for t in transaction_list if t['transactionStatus'] == 'settledSuccessfully' ]
            if len(successfull_transactions) > 0:
                break

        if not successfull_transactions:
            print("No Transactions to refund Skipping\n")
            return

        random_index = randrange(0, len(successfull_transactions))
        payment = Payment()
        # payment.amount = transaction_detail.authAmount.pyval
        # Hard coding minimum amount so the test can run multiple times.
        payment.amount = 0.01
        payment.invoice = self.existing_invoice
        payment.transaction = successfull_transactions[random_index].transId.text
        payment.result["raw"] = str({ 'accountNumber': successfull_transactions[random_index].accountNumber.text})
        payment.profile = CustomerProfile.objects.get(pk=1)
        payment.save()
        self.processor.payment = payment

        self.processor.refund_payment(payment)
        print(f'\ntest_refund_success\nMessage: {self.processor.transaction_message}\nResponse: {self.processor.transaction_response}\n')
        if 'error_code' in self.processor.transaction_message:
            if self.processor.transaction_message['error_code'] == 8:
                print("The credit card has expired. Skipping\n")
                return
        self.assertEquals(PurchaseStatus.REFUNDED, payment.status)

    def test_refund_fail_invalid_account_number(self):
        """
        Checks for transaction_submitted fail because the account number does not match the payment transaction settled.
        """
        status_before_transaction = self.existing_invoice.status

        # Get Settled payment
        start_date, end_date = (timezone.now() - timedelta(days=31)), timezone.now()
        batch_list = self.processor.get_settled_batch_list(start_date, end_date)
        if not batch_list:
            print("No Transactions to refund Skipping\n")
            return
        transaction_list = self.processor.get_transaction_batch_list(str(batch_list[-1].batchId))

        payment = Payment()
        payment.invoice = self.existing_invoice
        payment.amount = 0.01
        payment.transaction = transaction_list[-1].transId.text
        payment.result["raw"] = str({ 'accountNumber': '6699'})
        payment.profile = CustomerProfile.objects.get(pk=1)
        payment.save()
        self.processor.payment = payment

        self.processor.refund_payment(payment)

        self.assertFalse(self.processor.transaction_submitted)
        self.assertEquals(self.processor.invoice.status, status_before_transaction)

    def test_refund_fail_invalid_amount(self):
        """
        Checks for transaction_submitted fail because the amount exceeds the payment transaction settled.
        """
        status_before_transaction = self.existing_invoice.status

        # Get Settled payment
        start_date, end_date = (timezone.now() - timedelta(days=31)), timezone.now()
        batch_list = self.processor.get_settled_batch_list(start_date, end_date)
        if not batch_list:
            print("No Transactions to refund Skipping\n")
            return
        transaction_list = self.processor.get_transaction_batch_list(str(batch_list[-1].batchId))

        payment = Payment()
        payment.invoice = self.existing_invoice
        payment.amount = 1000000.00
        payment.transaction = transaction_list[-1].transId.text
        payment.result["raw"] = str({ 'accountNumber': transaction_list[-1].accountNumber.text})
        payment.profile = CustomerProfile.objects.get(pk=1)
        payment.save()
        self.processor.payment = payment

        self.processor.refund_payment(payment)

        self.assertFalse(self.processor.transaction_submitted)
        self.assertEquals(self.processor.invoice.status, status_before_transaction)

    def test_refund_fail_invalid_transaction_id(self):
        """
        Checks for transaction_submitted fail because the transaction id does not match
        """
        self.processor = AuthorizeNetProcessor(self.site, self.existing_invoice)
        status_before_transaction = self.existing_invoice.status

        # Get Settled payment
        start_date, end_date = (timezone.now() - timedelta(days=31)), timezone.now()
        batch_list = self.processor.get_settled_batch_list(start_date, end_date)
        if not batch_list:
            print("No Transactions to refund Skipping\n")
            return
        transaction_list = self.processor.get_transaction_batch_list(str(batch_list[-1].batchId))

        payment = Payment()
        payment.invoice = self.existing_invoice
        payment.amount = 0.01
        payment.transaction = '111222333412'
        payment.result["raw"] = str({ 'accountNumber': transaction_list[-1].accountNumber.text})
        payment.profile = CustomerProfile.objects.get(pk=1)
        payment.save()
        self.processor.payment = payment

        self.processor.refund_payment(payment)

        self.assertFalse(self.processor.transaction_submitted)
        self.assertEquals(self.processor.invoice.status, status_before_transaction)

    ##########
    # Customer Payment Profile Transaction Tests
    # ##########
    # def test_create_customer_payment_profile(self):
        # raise NotImplementedError()

    # def test_update_customer_payment_profile(self):
        # raise NotImplementedError()

    # def test_get_customer_payment_profile(self):
        # raise NotImplementedError()

    # def test_get_customer_payment_profile_list(self):
        # raise NotImplementedError()

    ##########
    # Subscription Transaction Tests
    ##########
    def test_create_subscription_success(self):
        """
        Test a successfull subscription enrollment.
        """
        self.existing_invoice.add_offer(self.subscription_offer)
        price = Price()
        price.offer = self.subscription_offer
        price.cost = randrange(1, 1000)
        price.priority = 10
        price.start_date = timezone.now() - timedelta(days=1)
        price.save()
        self.existing_invoice.update_totals()
        self.existing_invoice.save()

        self.processor = AuthorizeNetProcessor(self.site, self.existing_invoice)

        self.processor.set_billing_address_form_data(self.form_data.get('billing_address_form'), BillingAddressForm)
        self.processor.set_payment_info_form_data(self.form_data.get('credit_card_form'), CreditCardForm)

        self.processor.authorize_payment()

        # print(self.processor.transaction_message)
        self.assertTrue(self.processor.transaction_submitted)
        self.assertIn('subscriptionId', self.processor.transaction_response['raw'])

    def test_subscription_update_payment(self):
        self.form_data['credit_card_form']['card_number'] = choice(self.VALID_CARD_NUMBERS)
        subscription_list = self.processor.get_list_of_subscriptions()
        if not len(subscription_list):
            print("No subscriptions, Skipping Test")
            return
        active_subscriptions = [ s for s in subscription_list if s['status'] == 'active' ]
        dummy_receipt = Receipt(order_item=OrderItem.objects.get(pk=2))
        dummy_receipt.profile = CustomerProfile.objects.get(pk=1)
        dummy_receipt.transaction = active_subscriptions[-1].id.pyval
        dummy_payment = Payment.objects.create(invoice=self.existing_invoice,
                                               transaction=dummy_receipt.transaction,
                                               profile=dummy_receipt.profile,
                                               success=True,
                                               amount=dummy_receipt.order_item.invoice.total)
        dummy_payment.result['account_number'] = ""
        dummy_payment.result['account_type'] = ""
        dummy_payment.profile = CustomerProfile.objects.get(pk=1)
        dummy_payment.save()

        if active_subscriptions:
            self.processor.set_payment_info_form_data(self.form_data['credit_card_form'], CreditCardForm)
            self.processor.subscription_update_payment(dummy_receipt)
            dummy_payment.refresh_from_db()
            print(f'\ntest_subscription_update_payment\nMessage: {self.processor.transaction_message}\nResponse: {self.processor.transaction_response}\nSubscription ID: {dummy_receipt.transaction}\n')
            print(f"Update Card number: {self.form_data['credit_card_form']['card_number'][-4:]}")
            if 'E00027' in str(self.processor.transaction_message):
                print("Merchant does not accept this card. Skipping test")
            else:
                self.assertTrue(self.processor.transaction_submitted)
                self.assertEquals(dummy_payment.result['account_number'][-4:], self.form_data['credit_card_form']['card_number'][-4:])
        else:
            print("No active Subscriptions, Skipping Test")

    def test_cancel_subscription_success(self):
        subscription_list = self.processor.get_list_of_subscriptions()
        if not len(subscription_list):
            print("No subscriptions, Skipping Test")
            return
        active_subscriptions = [ s for s in subscription_list if s['status'] == 'active' ]
        dummy_receipt = Receipt(order_item=OrderItem.objects.get(pk=2))
        dummy_receipt.profile = CustomerProfile.objects.get(pk=1)
        dummy_receipt.transaction = active_subscriptions[0].id.pyval

        if active_subscriptions:
            self.processor.subscription_cancel(dummy_receipt)
            self.assertTrue(self.processor.transaction_submitted)
            self.assertFalse(dummy_receipt.auto_renew)
        else:
            print("No active Subscriptions, Skipping Test")

    def test_is_card_valid_fail(self):
        self.form_data['credit_card_form']['cvv_number'] = '901'
        self.existing_invoice.add_offer(self.subscription_offer)
        price = Price()
        price.offer = self.subscription_offer
        price.cost = randrange(1, 1000)
        price.priority = 10
        price.start_date = timezone.now() - timedelta(days=1)
        price.save()
        self.existing_invoice.save()
        self.processor = AuthorizeNetProcessor(self.site, self.existing_invoice)
        self.processor.set_billing_address_form_data(self.form_data.get('billing_address_form'), BillingAddressForm)
        self.processor.set_payment_info_form_data(self.form_data.get('credit_card_form'), CreditCardForm)
        self.processor.is_data_valid()
        self.processor.create_payment_model()
        self.assertFalse(self.processor.is_card_valid())

    def test_is_card_valid_success(self):
        self.existing_invoice.add_offer(self.subscription_offer)
        price = Price()
        price.offer = self.subscription_offer
        price.cost = randrange(11, 1000)
        price.start_date = timezone.now() - timedelta(days=1)
        price.priority = 10
        price.save()
        self.existing_invoice.update_totals()
        self.existing_invoice.save()
        self.form_data['credit_card_form']['card_number'] = choice(self.VALID_CARD_NUMBERS)
        self.processor = AuthorizeNetProcessor(self.site, self.existing_invoice)
        self.processor.set_billing_address_form_data(self.form_data.get('billing_address_form'), BillingAddressForm)
        self.processor.set_payment_info_form_data(self.form_data.get('credit_card_form'), CreditCardForm)
        self.processor.is_data_valid()
        self.processor.create_payment_model()
        is_valid = self.processor.is_card_valid()
        print(f"Test is_card_valid_success\n")
        print(f"Transaction Submitted: {self.processor.transaction_submitted}")
        print(f"Transaction Response: {self.processor.transaction_response}")
        print(f"Transaction Msg: {self.processor.transaction_message}")
        if 'duplicate' in str(self.processor.transaction_message):
            print(f"Skipping Test test_is_card_valid_success because of duplicate")
            return None
        elif 'not accept this type of credit card' in str(self.processor.transaction_message):
            print(f"Skipping Test test_is_card_valid_success because of duplicate")
            return None
        else:
            self.assertTrue(is_valid)

    def test_subscription_price_update_success(self):
        subscription_list = self.processor.get_list_of_subscriptions()
        if not len(subscription_list):
            print("No subscriptions, Skipping Test")
            return None
        active_subscriptions = [ s for s in subscription_list if s['status'] == 'active' ]
        subscription_id = active_subscriptions[-1].id.pyval
        new_price = randrange(1, 1000)
        receipt = Receipt.objects.all().last()
        receipt.transaction = subscription_id
        receipt.save()
        if active_subscriptions:
            self.processor.subscription_update_price(receipt, new_price, self.user)
            print(f'\test_subscription_update_price\nMessage: {self.processor.transaction_message}\nResponse: {self.processor.transaction_response}\nSubscription ID: {receipt.transaction}\n')
            response = self.processor.subscription_info(receipt.transaction)
            self.assertTrue(self.processor.transaction_submitted)
            self.assertEqual(new_price, response.subscription.amount.pyval)
        else:
            print("No active Subscriptions, Skipping Test")


    ##########
    # Report details
    ##########
    def test_get_transaction_details(self):
        transaction_id = '60160039986'
        self.processor = AuthorizeNetProcessor(self.site, self.existing_invoice)
        transaction_detail = self.processor.get_transaction_detail(transaction_id)
        self.assertTrue(transaction_detail)

    ##########
    # Transaction View Tests
    ##########
    def test_view_checkout_account_success_code(self):
        response = self.client.get(reverse("vendor:checkout-account"))

        self.assertEquals(response.status_code, 200)
        self.assertContains(response, 'Shipping Address')

    def test_view_checkout_payment_success_code(self):
        response = self.client.get(reverse("vendor:checkout-payment"))

        self.assertEquals(response.status_code, 200)
        self.assertContains(response, 'Billing Address')

    def test_view_checkout_review_success_code(self):
        response = self.client.get(reverse("vendor:checkout-review"))

        self.assertEquals(response.status_code, 200)
        self.assertContains(response, 'Review')

    def test_view_checkout_status_code_fail_no_login(self):
        client = Client()
        response = client.get(reverse("vendor:checkout-review"))

        self.assertEquals(response.status_code, 302)
        self.assertIn('login', response.url)

    ##########
    # Expiration Card Tests
    ##########
    def test_get_expiring_cards_fail(self):
        site = Site.objects.get(pk=1)
        processor = AuthorizeNetProcessor(site)

        processor.get_customer_id_for_expiring_cards("2022-6")  # should be in the format YYYY-MM

        self.assertFalse(processor.transaction_submitted)

    def test_get_expiring_cards_success(self):
        site = Site.objects.get(pk=1)
        processor = AuthorizeNetProcessor(site)

        ids = processor.get_customer_id_for_expiring_cards("2024-01")

        self.assertTrue(processor.transaction_submitted)
        self.assertTrue(ids)

    def test_get_expiring_cards_empty(self):
        site = Site.objects.get(pk=1)
        processor = AuthorizeNetProcessor(site)

        ids = processor.get_customer_id_for_expiring_cards("2020-01")

<<<<<<< HEAD
=======
        self.assertTrue(processor.transaction_submitted)
>>>>>>> b43aa141
        self.assertFalse(ids)

    def test_get_customer_email(self):
        site = Site.objects.get(pk=1)
        processor = AuthorizeNetProcessor(site)

        ids = processor.get_customer_id_for_expiring_cards("2023-01")
        emails = []

        for cp_id in ids:
            emails.append(processor.get_customer_email(cp_id))

        self.assertTrue(emails)


@skipIf((settings.STRIPE_TEST_SECRET_KEY or settings.STRIPE_TEST_PUBLIC_KEY) is None, "Strip enviornment variables not set, skipping tests")
class StripeProcessorTests(TestCase):

    def setUp(self):
        pass<|MERGE_RESOLUTION|>--- conflicted
+++ resolved
@@ -1094,10 +1094,7 @@
 
         ids = processor.get_customer_id_for_expiring_cards("2020-01")
 
-<<<<<<< HEAD
-=======
         self.assertTrue(processor.transaction_submitted)
->>>>>>> b43aa141
         self.assertFalse(ids)
 
     def test_get_customer_email(self):
