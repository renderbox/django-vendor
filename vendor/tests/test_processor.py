from core.models import Product
from datetime import timedelta

from django.conf import settings
from django.contrib.auth import get_user_model
from django.contrib.sites.models import Site
from django.utils import timezone
from django.urls import reverse
from django.test import TestCase, Client, tag

from unittest import skipIf
from random import randrange, choice
from siteconfigs.models import SiteConfigModel
from vendor.forms import CreditCardForm, BillingAddressForm
from vendor.models import Invoice, Payment, Offer, Price, Receipt, CustomerProfile, OrderItem, Subscription
<<<<<<< HEAD
from vendor.models.choice import PurchaseStatus, InvoiceStatus
from vendor.processors import PaymentProcessorBase, AuthorizeNetProcessor, StripeProcessor
from vendor.processors.authorizenet import create_subscription_model_form_past_receipts
=======
from vendor.models.choice import PurchaseStatus, InvoiceStatus, SubscriptionStatus
from vendor.processors import PaymentProcessorBase, AuthorizeNetProcessor
>>>>>>> 6e74b927
###############################
# Test constants
###############################

User = get_user_model()


class BaseProcessorTests(TestCase):

    fixtures = ['user', 'unit_test']

    def setUp(self):
        self.client = Client()
        self.site = Site.objects.get(pk=1)
        self.user = User.objects.get(pk=1)
        self.client.force_login(self.user)
        self.existing_invoice = Invoice.objects.get(pk=1)
        self.base_processor = PaymentProcessorBase(self.site, self.existing_invoice)
        self.subscription_offer = Offer.objects.get(pk=4)
        self.hamster_wheel = Offer.objects.get(pk=3)
        self.form_data = {
            'billing_address_form': {
                'billing-name': 'Home',
                'billing-company': 'Whitemoon Dreams',
                'billing-country': '840',
                'billing-address_1': '221B Baker Street',
                'billing-address_2': '',
                'billing-locality': 'Marylebone',
                'billing-state': 'California',
                'billing-postal_code': '90292'
            },
            'credit_card_form': {
                'full_name': 'Bob Ross',
                'card_number': '5424000000000015',
                'expire_month': '12',
                'expire_year': '2030',
                'cvv_number': '900',
                'payment_type': '10'
            }
        }

    def test_base_processor_init_fail(self):
        with self.assertRaises(TypeError):
            base_processor = PaymentProcessorBase()

    def test_base_processor_init_success(self):
        base_processor = PaymentProcessorBase(self.site, self.existing_invoice)

        self.assertEquals('PaymentProcessorBase', base_processor.provider)
        self.assertIsNotNone(base_processor.invoice)

    def test_create_payment_model_success(self):
        self.base_processor.set_billing_address_form_data(self.form_data['billing_address_form'], BillingAddressForm)
        self.base_processor.set_payment_info_form_data(self.form_data['credit_card_form'], CreditCardForm)
        self.base_processor.is_data_valid()
        self.base_processor.create_payment_model()

        self.assertIsNotNone(self.base_processor.payment)

    def test_save_payment_transaction_success(self):
        payment_success = True
        transaction_id = '1423wasd'
        result_info = {'raw': "raw response"}

        self.base_processor.set_billing_address_form_data(self.form_data['billing_address_form'], BillingAddressForm)
        self.base_processor.set_payment_info_form_data(self.form_data['credit_card_form'], CreditCardForm)
        self.base_processor.is_data_valid()
        self.base_processor.create_payment_model()
        self.base_processor.save_payment_transaction_result(payment_success, transaction_id, result_info)

        self.assertIsNotNone(self.base_processor.payment)
        self.base_processor.payment.refresh_from_db()

        self.assertTrue(self.base_processor.payment.success)
        self.assertEquals(self.base_processor.payment.transaction, transaction_id)
        self.assertEquals(self.base_processor.payment.result['raw'], result_info['raw'])

    def test_update_invoice_status_success(self):
        self.base_processor.transaction_submitted = True
        self.base_processor.update_invoice_status(InvoiceStatus.COMPLETE)

        self.assertEquals(InvoiceStatus.COMPLETE, self.base_processor.invoice.status)

    def test_update_invoice_status_fails(self):
        self.base_processor.update_invoice_status(InvoiceStatus.COMPLETE)

        self.assertNotEquals(InvoiceStatus.COMPLETE, self.base_processor.invoice.status)

    def test_create_receipt_by_term_type_subscription(self):
        self.base_processor.invoice.add_offer(self.subscription_offer)
        self.base_processor.invoice.save()

        order_item_subscription = self.base_processor.invoice.order_items.get(offer__pk=4)
        self.base_processor.payment = Payment.objects.get(pk=1)
        
        self.base_processor.create_subscription_model()
        self.base_processor.create_receipt_by_term_type(order_item_subscription, order_item_subscription.offer.terms)


        self.assertIsNotNone(self.base_processor.subscription)
        self.assertIsNotNone(self.base_processor.receipt.subscription)

    def test_create_receipt_by_term_type_perpetual(self):
        self.base_processor.invoice.save()
        perpetual_order_item = self.base_processor.invoice.order_items.get(offer__pk=1)

        self.base_processor.payment = Payment.objects.get(pk=1)
        self.base_processor.create_receipt_by_term_type(perpetual_order_item, perpetual_order_item.offer.terms)

        self.assertIsNone(self.base_processor.receipt.subscription)

    # def test_create_receipt_by_term_type_one_time_use(self):
        # raise NotImplementedError()

    def test_create_receipts_success(self):
        self.base_processor.invoice.status = InvoiceStatus.COMPLETE
        self.base_processor.payment = Payment.objects.get(pk=1)
        self.base_processor.create_receipts(self.base_processor.invoice.order_items.all())

        self.assertEquals(Receipt.objects.all().count(), sum([ order_item.receipts.all().count() for order_item in self.base_processor.invoice.order_items.all() ]))

    # def test_update_subscription_receipt_success(self):
    #     subscription_id = 123456789
    #     self.base_processor.invoice.add_offer(self.subscription_offer)
    #     self.base_processor.invoice.save()
    #     self.base_processor.invoice.status = InvoiceStatus.COMPLETE
    #     self.base_processor.payment = Payment.objects.get(pk=1)
    #     self.base_processor.create_receipts(self.base_processor.invoice.order_items.all())

    #     subscription_list = self.existing_invoice.order_items.filter(offer__terms=TermType.SUBSCRIPTION)
    #     subscription = subscription_list[0]

    #     self.base_processor.update_subscription_receipt(subscription, subscription_id, PurchaseStatus.SETTLED)
    #     receipt = Receipt.objects.get(meta__subscription_id=subscription_id)

    #     self.assertIsNotNone(receipt)
    #     self.assertEquals(subscription_id, receipt.meta['subscription_id'])

    def test_amount_success(self):
        self.existing_invoice.update_totals()
        self.assertEquals(self.existing_invoice.total, self.base_processor.amount())

    def test_amount_without_subscriptions_success(self):
        self.base_processor.invoice.add_offer(self.subscription_offer)

        price = Price()
        price.offer = self.subscription_offer
        price.cost = 25
        price.start_date = timezone.now() - timedelta(days=1)
        price.save()
        self.assertNotEquals(self.existing_invoice.total, self.base_processor.amount_without_subscriptions())

    def test_get_transaction_id_success(self):
        self.base_processor.payment = Payment.objects.get(pk=1)
        self.assertIn(str(settings.SITE_ID), self.base_processor.get_transaction_id())
        self.assertIn(str(self.existing_invoice.profile.pk), self.base_processor.get_transaction_id())
        self.assertIn(str(self.existing_invoice.pk), self.base_processor.get_transaction_id())

    def test_set_billing_address_form_data_fail(self):
        with self.assertRaises(TypeError):
            self.base_processor.set_billing_address_form_data(self.form_data)

    def test_set_billing_address_form_data_success(self):
        self.base_processor.set_billing_address_form_data(self.form_data['billing_address_form'], BillingAddressForm)

        self.assertIsNotNone(self.base_processor.billing_address)
        self.assertIn(self.form_data['billing_address_form']['billing-address_1'], self.base_processor.billing_address.data['billing-address_1'])

    def test_set_payment_info_form_data_fail(self):
        with self.assertRaises(TypeError):
            self.base_processor.set_payment_info_form_data(self.form_data)

    def test_set_payment_info_form_data_success(self):
        self.base_processor.set_payment_info_form_data(self.form_data['credit_card_form'], CreditCardForm)

        self.assertIsNotNone(self.base_processor.payment_info)
        self.assertIn(self.form_data['credit_card_form']['cvv_number'], self.base_processor.payment_info.data['cvv_number'])

    def test_get_checkout_context_success(self):
        context = self.base_processor.get_checkout_context()
        self.assertIn('invoice', context)

    def test_free_payment_success(self):
        customer = CustomerProfile.objects.get(pk=2)
        invoice = Invoice(profile=customer)
        invoice.save()
        invoice.add_offer(Offer.objects.get(pk=8))

        base_processor = PaymentProcessorBase(invoice.site, invoice)

        base_processor.set_billing_address_form_data(self.form_data['billing_address_form'], BillingAddressForm)
        base_processor.set_payment_info_form_data(self.form_data['credit_card_form'], CreditCardForm)

        base_processor.authorize_payment()

        self.assertTrue(invoice.payments.count())
        self.assertTrue(customer.receipts.count())

    def test_renew_subscription(self):
        subscription = Subscription.objects.get(pk=1)
        submitted_datetime = timezone.now()

        invoice = Invoice.objects.create(
            profile=subscription.profile,
            site=subscription.profile.site,
            ordered_date=submitted_datetime,
            status=InvoiceStatus.COMPLETE
        )
        invoice.add_offer(subscription.receipts.first().order_item.offer)
        invoice.save()

        transaction_id = timezone.now().strftime("%Y-%m-%d_%H-%M-%S-Manual-Renewal")

        base_processor = PaymentProcessorBase(invoice.site, invoice)
        base_processor.renew_subscription(subscription, transaction_id, PurchaseStatus.CAPTURED)

        self.assertTrue(subscription.profile.has_product(subscription.receipts.last().products.all()))

    def test_subscription_price_update_success(self):
        subscription = Subscription.objects.get(pk=1)
        offer = Offer.objects.get(pk=4)
        price = Price.objects.create(offer=offer, cost=89.99, currency='usd', start_date=timezone.now())
        offer.prices.add(price)

        processor = PaymentProcessorBase(subscription.profile.site)
        processor.subscription_update_price(subscription, price, self.user)

        subscription.refresh_from_db()
        self.assertIn('price_update', subscription.meta)

    # def test_get_header_javascript_success(self):
    #     raise NotImplementedError()

    # def test_get_javascript_success(self):
    #     raise NotImplementedError()

    # def test_get_template_success(self):
    #     raise NotImplementedError()

    # def test_authorize_payment_success(self):
    #     raise NotImplementedError()

    # def test_pre_authorization_success(self):
    #     raise NotImplementedError()

    # def test_process_payment_success(self):
    #     raise NotImplementedError()

    # def test_post_authorization_success(self):
    #     raise NotImplementedError()

    # def test_capture_payment_success(self):
    #     raise NotImplementedError()

    # def test_subscription_payment_success(self):
    #     raise NotImplementedError()

    # def test_subscription_cancel_success(self):
    #     raise NotImplementedError()

    # def test_refund_payment_success(self):
    #     raise NotImplementedError()


class SupportedProcessorsSetupTests(TestCase):

    fixtures = ['user', 'unit_test']

    def setUp(self):
        self.invoice = Invoice.objects.get(pk=1)
        self.site = Site.objects.get(pk=1)

    def test_configured_processor_setup(self):
        """
        Test the initialized of the PaymentProcessor defined in the setting file
        """
        try:
            processor = PaymentProcessorBase(self.site, self.invoice)
        except Exception:
            print("Warning PaymentProcessor defined in settings file did not pass init")
        finally:
            pass

    def test_authorize_net_init(self):
        try:
            if not (settings.AUTHORIZE_NET_TRANSACTION_KEY and settings.AUTHORIZE_NET_API_ID):
                raise ValueError(
                "Missing Authorize.net keys in settings: AUTHORIZE_NET_TRANSACTION_KEY and/or AUTHORIZE_NET_API_ID")
            processor = AuthorizeNetProcessor(self.site, self.invoice)
        except Exception:
            print("AuthorizeNetProcessor did not initalized correctly")
        finally:
            pass

    # def test_stripe_init(self):
        # raise NotImplementedError()
<<<<<<< HEAD
=======


# @skipIf(True, "Webhook tests are highly dependent on data in Authroizenet and local data.")
@tag('external')
@skipIf((settings.AUTHORIZE_NET_API_ID is None) or (settings.AUTHORIZE_NET_TRANSACTION_KEY is None), "Authorize.Net enviornment variables not set, skipping tests")
class AuthorizeNetProcessorTests(TestCase):

    fixtures = ['user', 'unit_test']

    VALID_CARD_NUMBERS = [
        '370000000000002',
        '6011000000000012',
        '3088000000000017',
        '38000000000006',
        '4007000000027',
        '4012888818888',
        '4111111111111111',
        '5424000000000015',
        '2223000010309703',
        '2223000010309711'
    ]

    def setup_processor_site_config(self):
        self.processor_site_config = SiteConfigModel()
        self.processor_site_config.site = self.existing_invoice.site
        self.processor_site_config.key = 'vendor.config.PaymentProcessorSiteConfig'
        self.processor_site_config.value = {"payment_processor": "authorizenet.AuthorizeNetProcessor"}
        self.processor_site_config.save()

    def setup_user_client(self):
        self.client = Client()
        self.user = User.objects.get(pk=1)
        self.client.force_login(self.user)

    def setup_existing_invoice(self):
        t_shirt = Product.objects.get(pk=1)
        t_shirt.meta['msrp']['usd'] = randrange(1, 1000)
        t_shirt.save()
        self.form_data = {
            'billing_address_form': {
                'billing-name': 'Home',
                'billing-company': 'Whitemoon Dreams',
                'billing-country': '840',
                'billing-address_1': '221B Baker Street',
                'billing-address_2': '',
                'billing-locality': 'Marylebone',
                'billing-state': 'California',
                'billing-postal_code': '90292'},
            'credit_card_form': {
                'full_name': 'Bob Ross',
                'card_number': '5424000000000015',
                'expire_month': '12',
                'expire_year': '2030',
                'cvv_number': '900',
                'payment_type': '10'}
        }
        self.subscription_offer = Offer.objects.get(pk=6)
        price = Price.objects.get(pk=1)
        price.cost = randrange(1, 1000)
        price.priority = 10
        price.save()
        subscription_price = Price.objects.get(pk=9)
        subscription_price.cost = randrange(1, 1000)
        price.priority = 10
        subscription_price.priority = 10
        subscription_price.save()
        self.existing_invoice.update_totals()

    def setUp(self):
        self.setup_user_client()
        self.existing_invoice = Invoice.objects.get(pk=1)
        self.setup_processor_site_config()
        self.setup_existing_invoice()
        self.site = self.processor_site_config.site
        self.processor = AuthorizeNetProcessor(self.site, self.existing_invoice)


    ##########
    # Processor Initialization Tests
    ##########
    def test_environment_variables_set(self):
        self.assertIsNotNone(settings.AUTHORIZE_NET_TRANSACTION_KEY)
        self.assertIsNotNone(settings.AUTHORIZE_NET_API_ID)

    def test_processor_initialization_success(self):
        self.assertEquals(self.processor.provider, 'AuthorizeNetProcessor')
        self.assertIsNotNone(self.processor.invoice)
        self.assertIsNotNone(self.processor.merchant_auth)
        self.assertIsNotNone(self.processor.merchant_auth.transactionKey)
        self.assertIsNotNone(self.processor.merchant_auth.name)

    ##########
    # Checkout and Payment Transaction Tests
    ##########
    def test_get_checkout_context(self):
        context = {}

        context = self.processor.get_checkout_context()

        self.assertIn('invoice', context)
        self.assertIn('credit_card_form', context)
        self.assertIn('billing_address_form', context)

    def test_process_payment_transaction_success(self):
        """
        By passing in the invoice, setting the payment info and billing
        address, process the payment and make sure it succeeds.
        """
        self.processor.set_billing_address_form_data(self.form_data.get('billing_address_form'), BillingAddressForm)
        self.processor.set_payment_info_form_data(self.form_data.get('credit_card_form'), CreditCardForm)
        
        self.processor.invoice.total = randrange(1, 1000)
        for recurring_order_items in self.processor.invoice.get_recurring_order_items():
            self.processor.invoice.remove_offer(recurring_order_items.offer)

        self.processor.authorize_payment()

        print(self.processor.transaction_message)
        self.assertIsNotNone(self.processor.payment)
        self.assertTrue(self.processor.payment.success)
        self.assertEquals(InvoiceStatus.COMPLETE, self.processor.invoice.status)

    def test_process_payment_transaction_fail_invalid_card(self):
        """
        Simulates a payment transaction for a reqeust.POST, with the payment and
        billing information. The test send an invalid card number to test the
        transation fails
        """
        self.form_data['credit_card_form']['card_number'] = '5424000000015'

        self.processor.set_billing_address_form_data(self.form_data.get('billing_address_form'), BillingAddressForm)
        self.processor.set_payment_info_form_data(self.form_data.get('credit_card_form'), CreditCardForm)
        self.processor.authorize_payment()

        self.assertIsNone(self.processor.payment)
        self.assertFalse(self.processor.transaction_submitted)
        self.assertEquals(InvoiceStatus.CART, self.processor.invoice.status)

    def test_process_payment_transaction_fail_invalid_expiration(self):
        """
        Simulates a payment transaction for a reqeust.POST, with the payment and
        billing information. The test send an invalid expiration date to test the
        transation fails.
        """
        self.form_data['credit_card_form']['expire_month'] = str(timezone.now().month)
        self.form_data['credit_card_form']['expire_year'] = str(timezone.now().year - 1)

        self.processor.set_billing_address_form_data(self.form_data['billing_address_form'], BillingAddressForm)
        self.processor.set_payment_info_form_data(self.form_data['credit_card_form'], CreditCardForm)

        self.processor.authorize_payment()

        self.assertIsNone(self.processor.payment)
        self.assertFalse(self.processor.transaction_submitted)
        self.assertEquals(InvoiceStatus.CART, self.processor.invoice.status)

    ##########
    # CVV Tests
    # Reference: Test Guide: https://developer.authorize.net/hello_world/testing_guide.html
    ##########
    def test_process_payment_fail_cvv_no_match(self):
        """
        Check a failed transaction due to cvv number does not match card number.
        CVV: 901
        """
        self.form_data['credit_card_form']['cvv_number'] = '901'
        self.form_data['credit_card_form']['card_number'] = choice(self.VALID_CARD_NUMBERS)

        self.processor.set_billing_address_form_data(self.form_data.get('billing_address_form'), BillingAddressForm)
        self.processor.set_payment_info_form_data(self.form_data.get('credit_card_form'), CreditCardForm)

        self.processor.invoice.total = randrange(1, 1000)
        self.processor.authorize_payment()

        results = ''.join([p.result.get('raw') for p in Payment.objects.filter(invoice=self.existing_invoice, subscription=None) if 'raw' in p.result])
        if 'The merchant does not accept this type of credit card' in results:
            print(f'Skipping test test_process_payment_fail_cvv_no_match because merchant does not accept card')
        else:
            self.assertIn("'cvvResultCode': 'N'", results)

    def test_process_payment_fail_cvv_should_not_be_on_card(self):
        """
        Check a failed transaction due to cvv number does not match card number.
        CVV: 902
        """
        self.form_data['credit_card_form']['cvv_number'] = '902'
        self.form_data['credit_card_form']['card_number'] = choice(self.VALID_CARD_NUMBERS)

        self.processor.set_billing_address_form_data(self.form_data.get('billing_address_form'), BillingAddressForm)
        self.processor.set_payment_info_form_data(self.form_data.get('credit_card_form'), CreditCardForm)

        self.processor.invoice.total = randrange(1, 1000)
        self.processor.authorize_payment()

        results = ''.join([p.result.get('raw') for p in Payment.objects.filter(invoice=self.existing_invoice, subscription=None) if 'raw' in p.result])
        if 'The merchant does not accept this type of credit card' in results:
            print(f'Skipping test test_process_payment_fail_cvv_should_not_be_on_card because merchant does not accept card')
        else:
            self.assertIn("'cvvResultCode': 'S'", results)

    def test_process_payment_fail_cvv_not_certified(self):
        """
        Check a failed transaction due to cvv number does not match card number.
        Test Guide: https://developer.authorize.net/hello_world/testing_guide.html
        CVV: 903
        """
        self.form_data['credit_card_form']['cvv_number'] = '903'
        self.form_data['credit_card_form']['card_number'] = choice(self.VALID_CARD_NUMBERS)

        self.processor.set_billing_address_form_data(self.form_data.get('billing_address_form'), BillingAddressForm)
        self.processor.set_payment_info_form_data(self.form_data.get('credit_card_form'), CreditCardForm)

        self.processor.invoice.total = randrange(1, 1000)
        self.processor.authorize_payment()

        results = ''.join([p.result.get('raw') for p in Payment.objects.filter(invoice=self.existing_invoice, subscription=None) if 'raw' in p.result])
        if 'The merchant does not accept this type of credit card' in results:
            print(f'Skipping test test_process_payment_fail_cvv_not_certified because merchant does not accept card')
        else:
            self.assertIn("'cvvResultCode': 'U'", results)

    def test_process_payment_fail_cvv_not_processed(self):
        """
        Check a failed transaction due to cvv number is not processed.
        CVV: 904
        """
        self.form_data['credit_card_form']['cvv_number'] = '904'
        self.form_data['credit_card_form']['card_number'] = choice(self.VALID_CARD_NUMBERS)

        self.processor.set_billing_address_form_data(self.form_data.get('billing_address_form'), BillingAddressForm)
        self.processor.set_payment_info_form_data(self.form_data.get('credit_card_form'), CreditCardForm)

        self.processor.invoice.total = randrange(1, 1000)
        self.processor.authorize_payment()
        results = ''.join([p.result.get('raw') for p in Payment.objects.filter(invoice=self.existing_invoice, subscription=None) if 'raw' in p.result])
        if 'The merchant does not accept this type of credit card' in results:
            print(f'Skipping test test_process_payment_fail_cvv_not_processed because merchant does not accept card')
        else:
            self.assertIn("'cvvResultCode': 'P'", results)

    ##########
    # AVS Tests
    # Reference: https://support.authorize.net/s/article/What-Are-the-Different-Address-Verification-Service-AVS-Response-Codes
    ##########
    def test_process_payment_avs_addr_match_zipcode_no_match(self):
        """
        A = Street Address: Match -- First 5 Digits of ZIP: No Match
        Postal Code: 46201
        """
        self.form_data['billing_address_form']['billing-postal_code'] = '46201'

        self.processor.set_billing_address_form_data(self.form_data.get('billing_address_form'), BillingAddressForm)
        self.processor.set_payment_info_form_data(self.form_data.get('credit_card_form'), CreditCardForm)

        self.processor.invoice.total = randrange(1, 1000)
        self.processor.authorize_payment()

        self.assertIsNotNone(self.processor.payment)
        self.assertIn("'avsResultCode': 'A'", ''.join([p.result.get('raw') for p in Payment.objects.filter(invoice=self.existing_invoice, subscription=None) if 'raw' in p.result]))

    def test_process_payment_avs_service_error(self):
        """
        E = AVS Error
        Postal Code: 46203
        """
        self.form_data['billing_address_form']['billing-postal_code'] = '46203'
        self.form_data['credit_card_form']['card_number'] = '2223000010309711'

        self.processor.set_billing_address_form_data(self.form_data.get('billing_address_form'), BillingAddressForm)
        self.processor.set_payment_info_form_data(self.form_data.get('credit_card_form'), CreditCardForm)

        self.processor.invoice.total = randrange(1, 1000)
        self.processor.authorize_payment()

        self.assertIsNotNone(self.processor.payment)
        if 'duplicate' in Payment.objects.filter(invoice=self.existing_invoice).first().result.get("raw", ""):
            print("Duplicate transaction registered by Payment Gateway Skipping Tests")
        else:
            self.assertIn("'avsResultCode': 'E'", ''.join([p.result.get('raw') for p in Payment.objects.filter(invoice=self.existing_invoice, subscription=None) if 'raw' in p.result]))

    def test_process_payment_avs_non_us_card(self):
        """
        G = Non U.S. Card Issuing Bank
        Postal Code: 46204
        """
        self.form_data['billing_address_form']['billing-postal_code'] = '46204'
        self.form_data['credit_card_form']['card_number'] = '4007000000027'

        self.processor.set_billing_address_form_data(self.form_data.get('billing_address_form'), BillingAddressForm)
        self.processor.set_payment_info_form_data(self.form_data.get('credit_card_form'), CreditCardForm)

        self.processor.invoice.total = randrange(1, 1000)
        self.processor.authorize_payment()

        self.assertIsNotNone(self.processor.payment)
        if 'duplicate' in Payment.objects.filter(invoice=self.existing_invoice).first().result.get("raw", ""):
            print("Duplicate transaction registered by Payment Gateway Skipping Tests")
        else:
            self.assertIn("'avsResultCode': 'G'", ''.join([p.result.get('raw') for p in Payment.objects.filter(invoice=self.existing_invoice, subscription=None) if 'raw' in p.result]))

    def test_process_payment_avs_addr_no_match_zipcode_no_match(self):
        """
        N = Street Address: No Match -- First 5 Digits of ZIP: No Match
        Postal Code: 46205
        """
        self.form_data['billing_address_form']['billing-postal_code'] = '46205'
        self.form_data['credit_card_form']['card_number'] = '2223000010309711'

        self.processor.set_billing_address_form_data(self.form_data.get('billing_address_form'), BillingAddressForm)
        self.processor.set_payment_info_form_data(self.form_data.get('credit_card_form'), CreditCardForm)

        self.processor.invoice.total = randrange(1, 1000)
        self.processor.authorize_payment()

        self.assertIsNotNone(self.processor.payment)
        if 'duplicate' in Payment.objects.filter(invoice=self.existing_invoice).first().result.get("raw", ""):
            print("Duplicate transaction registered by Payment Gateway Skipping Tests")
        else:
            self.assertIn("'avsResultCode': 'N'", ''.join([p.result.get('raw') for p in Payment.objects.filter(invoice=self.existing_invoice, subscription=None) if 'raw' in p.result]))

    def test_process_payment_avs_retry_service_unavailable(self):
        """
        R = Retry, System Is Unavailable
        Postal Code: 46207
        """
        self.form_data['billing_address_form']['billing-postal_code'] = '46207'
        self.form_data['credit_card_form']['card_number'] = '5424000000000015'

        self.processor.set_billing_address_form_data(self.form_data.get('billing_address_form'), BillingAddressForm)
        self.processor.set_payment_info_form_data(self.form_data.get('credit_card_form'), CreditCardForm)

        self.processor.invoice.total = randrange(1, 1000)
        self.processor.authorize_payment()

        self.assertIsNotNone(self.processor.payment)
        if 'duplicate' in Payment.objects.filter(invoice=self.existing_invoice).first().result.get("raw", ""):
            print("Duplicate transaction registered by Payment Gateway Skipping Tests")
        else:
            self.assertIn("'avsResultCode': 'R'", ''.join([p.result.get('raw') for p in Payment.objects.filter(invoice=self.existing_invoice, subscription=None) if 'raw' in p.result]))
            self.assertFalse(self.processor.payment.success)
            self.assertEquals(InvoiceStatus.CART, self.processor.invoice.status)

    def test_process_payment_avs_not_supported(self):
        """
        S = AVS Not Supported by Card Issuing Bank
        Postal Code: 46208
        """
        self.form_data['billing_address_form']['billing-postal_code'] = '46208'

        self.processor.set_billing_address_form_data(self.form_data.get('billing_address_form'), BillingAddressForm)
        self.processor.set_payment_info_form_data(self.form_data.get('credit_card_form'), CreditCardForm)

        self.processor.authorize_payment()

        self.assertIsNotNone(self.processor.payment)
        if 'duplicate' in Payment.objects.filter(invoice=self.existing_invoice).first().result.get("raw", ""):
            print("Duplicate transaction registered by Payment Gateway Skipping Tests")
        else:
            self.assertIn("'avsResultCode': 'S'", ''.join([p.result.get('raw') for p in Payment.objects.filter(invoice=self.existing_invoice, subscription=None) if 'raw' in p.result]))

    def test_process_payment_avs_addrs_info_unavailable(self):
        """
        U = Address Information For This Cardholder Is Unavailable
        Postal Code: 46209
        """
        self.form_data['billing_address_form']['billing-postal_code'] = '46209'
        self.form_data['credit_card_form']['card_number'] = '5424000000000015'

        self.processor.set_billing_address_form_data(self.form_data.get('billing_address_form'), BillingAddressForm)
        self.processor.set_payment_info_form_data(self.form_data.get('credit_card_form'), CreditCardForm)

        self.processor.invoice.total = randrange(1, 1000)
        self.processor.authorize_payment()

        self.assertIsNotNone(self.processor.payment)
        if 'duplicate' in Payment.objects.filter(invoice=self.existing_invoice).first().result.get("raw", ""):
            print("Duplicate transaction registered by Payment Gateway Skipping Tests")
        else:
            self.assertIn("'avsResultCode': 'U'", ''.join([p.result.get('raw') for p in Payment.objects.filter(invoice=self.existing_invoice, subscription=None) if 'raw' in p.result]))

    def test_process_payment_avs_addr_no_match_zipcode_match_9_digits(self):
        """
        W = Street Address: No Match -- All 9 Digits of ZIP: Match
        Postal Code: 46211
        """
        self.form_data['billing_address_form']['billing-postal_code'] = '46211'
        self.form_data['credit_card_form']['card_number'] = '5424000000000015'

        self.processor.set_billing_address_form_data(self.form_data.get('billing_address_form'), BillingAddressForm)
        self.processor.set_payment_info_form_data(self.form_data.get('credit_card_form'), CreditCardForm)

        self.processor.invoice.total = randrange(1, 1000)
        self.processor.authorize_payment()

        self.assertIsNotNone(self.processor.payment)
        if 'duplicate' in Payment.objects.filter(invoice=self.existing_invoice).first().result.get("raw", ""):
            print("Duplicate transaction registered by Payment Gateway Skipping Tests")
        else:
            self.assertIn("'avsResultCode': 'W'", ''.join([p.result.get('raw') for p in Payment.objects.filter(invoice=self.existing_invoice, subscription=None) if 'raw' in p.result]))

    def test_process_payment_avs_addr_match_zipcode_match(self):
        """
        X = Street Address: Match -- All 9 Digits of ZIP: Match
        Postal Code: 46214
        """
        self.form_data['billing_address_form']['billing-postal_code'] = '46214'
        self.form_data['credit_card_form']['card_number'] = '5424000000000015'

        self.processor.set_billing_address_form_data(self.form_data.get('billing_address_form'), BillingAddressForm)
        self.processor.set_payment_info_form_data(self.form_data.get('credit_card_form'), CreditCardForm)

        self.processor.invoice.total = randrange(1, 1000)
        self.processor.authorize_payment()

        self.assertIsNotNone(self.processor.payment)
        if 'duplicate' in Payment.objects.filter(invoice=self.existing_invoice).first().result.get("raw", ""):
            print("Duplicate transaction registered by Payment Gateway Skipping Tests")
        else:
            self.assertIn("'avsResultCode': 'X'", ''.join([p.result.get('raw') for p in Payment.objects.filter(invoice=self.existing_invoice, subscription=None) if 'raw' in p.result]))

    def test_process_payment_avs_addr_no_match_zipcode_match_5_digits(self):
        """
        Z = Street Address: No Match - First 5 Digits of ZIP: Match
        Postal Code: 46217
        """
        self.form_data['billing_address_form']['billing-postal_code'] = '46217'
        self.form_data['credit_card_form']['card_number'] = '5424000000000015'

        self.processor.set_billing_address_form_data(self.form_data.get('billing_address_form'), BillingAddressForm)
        self.processor.set_payment_info_form_data(self.form_data.get('credit_card_form'), CreditCardForm)

        self.processor.invoice.total = randrange(1, 1000)
        self.processor.authorize_payment()

        self.assertIsNotNone(self.processor.payment)
        if 'duplicate' in Payment.objects.filter(invoice=self.existing_invoice).first().result.get("raw", ""):
            print("Duplicate transaction registered by Payment Gateway Skipping Tests")
        else:
            self.assertIn("'avsResultCode': 'Z'", ''.join([p.result.get('raw') for p in Payment.objects.filter(invoice=self.existing_invoice, subscription=None) if 'raw' in p.result]))

    ##########
    # Refund Transactin Tests
    ##########
    def test_refund_success(self):
        """
        In order for this test to pass a transaction has to be settled first. The settlement process
        takes effect once a day. It is defined in the Sandbox in the cut-off time.
        The test will get a settle payment and test refund transaction.
        """
        # Get Settled payment
        start_date, end_date = (timezone.now() - timedelta(days=31)), timezone.now()
        batch_list = self.processor.get_settled_batch_list(start_date, end_date)
        if not batch_list:
            print("No Transactions to refund Skipping\n")
            return

        for batch in batch_list:
            transaction_list = self.processor.get_transaction_batch_list(str(batch.batchId))
            successfull_transactions = [ t for t in transaction_list if t['transactionStatus'] == 'settledSuccessfully' ]
            if len(successfull_transactions) > 0:
                break

        if not successfull_transactions:
            print("No Transactions to refund Skipping\n")
            return

        random_index = randrange(0, len(successfull_transactions))
        payment = Payment()
        # payment.amount = transaction_detail.authAmount.pyval
        # Hard coding minimum amount so the test can run multiple times.
        payment.amount = 0.01
        payment.invoice = self.existing_invoice
        payment.transaction = successfull_transactions[random_index].transId.text
        payment.result["raw"] = str({ 'accountNumber': successfull_transactions[random_index].accountNumber.text})
        payment.profile = CustomerProfile.objects.get(pk=1)
        payment.save()
        self.processor.payment = payment

        self.processor.refund_payment(payment)
        print(f'\ntest_refund_success\nMessage: {self.processor.transaction_message}\nResponse: {self.processor.transaction_response}\n')
        if 'error_code' in self.processor.transaction_message:
            if self.processor.transaction_message['error_code'] == 8:
                print("The credit card has expired. Skipping\n")
                return
        self.assertEquals(PurchaseStatus.REFUNDED, payment.status)

    def test_refund_fail_invalid_account_number(self):
        """
        Checks for transaction_submitted fail because the account number does not match the payment transaction settled.
        """
        status_before_transaction = self.existing_invoice.status

        # Get Settled payment
        start_date, end_date = (timezone.now() - timedelta(days=31)), timezone.now()
        batch_list = self.processor.get_settled_batch_list(start_date, end_date)
        if not batch_list:
            print("No Transactions to refund Skipping\n")
            return
        transaction_list = self.processor.get_transaction_batch_list(str(batch_list[-1].batchId))

        payment = Payment()
        payment.invoice = self.existing_invoice
        payment.amount = 0.01
        payment.transaction = transaction_list[-1].transId.text
        payment.result["raw"] = str({ 'accountNumber': '6699'})
        payment.profile = CustomerProfile.objects.get(pk=1)
        payment.save()
        self.processor.payment = payment

        self.processor.refund_payment(payment)

        self.assertFalse(self.processor.transaction_submitted)
        self.assertEquals(self.processor.invoice.status, status_before_transaction)

    def test_refund_fail_invalid_amount(self):
        """
        Checks for transaction_submitted fail because the amount exceeds the payment transaction settled.
        """
        status_before_transaction = self.existing_invoice.status

        # Get Settled payment
        start_date, end_date = (timezone.now() - timedelta(days=31)), timezone.now()
        batch_list = self.processor.get_settled_batch_list(start_date, end_date)
        if not batch_list:
            print("No Transactions to refund Skipping\n")
            return
        transaction_list = self.processor.get_transaction_batch_list(str(batch_list[-1].batchId))

        payment = Payment()
        payment.invoice = self.existing_invoice
        payment.amount = 1000000.00
        payment.transaction = transaction_list[-1].transId.text
        payment.result["raw"] = str({ 'accountNumber': transaction_list[-1].accountNumber.text})
        payment.profile = CustomerProfile.objects.get(pk=1)
        payment.save()
        self.processor.payment = payment

        self.processor.refund_payment(payment)

        self.assertFalse(self.processor.transaction_submitted)
        self.assertEquals(self.processor.invoice.status, status_before_transaction)

    def test_refund_fail_invalid_transaction_id(self):
        """
        Checks for transaction_submitted fail because the transaction id does not match
        """
        self.processor = AuthorizeNetProcessor(self.site, self.existing_invoice)
        status_before_transaction = self.existing_invoice.status

        # Get Settled payment
        start_date, end_date = (timezone.now() - timedelta(days=31)), timezone.now()
        batch_list = self.processor.get_settled_batch_list(start_date, end_date)
        if not batch_list:
            print("No Transactions to refund Skipping\n")
            return
        transaction_list = self.processor.get_transaction_batch_list(str(batch_list[-1].batchId))

        payment = Payment()
        payment.invoice = self.existing_invoice
        payment.amount = 0.01
        payment.transaction = '111222333412'
        payment.result["raw"] = str({ 'accountNumber': transaction_list[-1].accountNumber.text})
        payment.profile = CustomerProfile.objects.get(pk=1)
        payment.save()
        self.processor.payment = payment

        self.processor.refund_payment(payment)

        self.assertFalse(self.processor.transaction_submitted)
        self.assertEquals(self.processor.invoice.status, status_before_transaction)

    ##########
    # Customer Payment Profile Transaction Tests
    # ##########
    # def test_create_customer_payment_profile(self):
        # raise NotImplementedError()

    # def test_update_customer_payment_profile(self):
        # raise NotImplementedError()

    # def test_get_customer_payment_profile(self):
        # raise NotImplementedError()

    # def test_get_customer_payment_profile_list(self):
        # raise NotImplementedError()

    ##########
    # Subscription Transaction Tests
    ##########
    def test_create_subscription_success(self):
        """
        Test a successfull subscription enrollment.
        """
        self.existing_invoice.add_offer(self.subscription_offer)
        price = Price()
        price.offer = self.subscription_offer
        price.cost = randrange(1, 1000)
        price.priority = 10
        price.start_date = timezone.now() - timedelta(days=1)
        price.save()
        self.existing_invoice.update_totals()
        self.existing_invoice.save()

        self.processor = AuthorizeNetProcessor(self.site, self.existing_invoice)

        self.processor.set_billing_address_form_data(self.form_data.get('billing_address_form'), BillingAddressForm)
        self.processor.set_payment_info_form_data(self.form_data.get('credit_card_form'), CreditCardForm)

        self.processor.authorize_payment()

        # print(self.processor.transaction_message)
        self.assertTrue(self.processor.transaction_submitted)
        self.assertIn('subscriptionId', self.processor.transaction_response['raw'])
        self.assertIsNotNone(self.processor.subscription)
        self.assertFalse(self.processor.payment.transaction)
        self.assertFalse(self.processor.receipt.transaction)

    def test_subscription_update_payment(self):
        self.form_data['credit_card_form']['card_number'] = choice(self.VALID_CARD_NUMBERS)
        subscription_list = self.processor.get_list_of_subscriptions()

        if not len(subscription_list):
            print("No subscriptions, Skipping Test")
            return

        active_subscriptions = [ s for s in subscription_list if s['status'] == 'active' ]

        subscription = Subscription.objects.get(pk=1)
        subscription.gateway_id = active_subscriptions[-1].id.text
        subscription.save()

        if active_subscriptions:
            self.processor.set_payment_info_form_data(self.form_data['credit_card_form'], CreditCardForm)
            self.processor.subscription_update_payment(subscription)
            subscription.refresh_from_db()
            print(f'\ntest_subscription_update_payment\nMessage: {self.processor.transaction_message}\nResponse: {self.processor.transaction_response}\nSubscription ID: {subscription.gateway_id}\n')
            print(f"Update Card number: {self.form_data['credit_card_form']['card_number'][-4:]}")
            if 'E00027' in str(self.processor.transaction_message):
                print("Merchant does not accept this card. Skipping test")
            else:
                self.assertTrue(self.processor.transaction_submitted)
                self.assertEquals(subscription.meta['payment_info']['account_number'][-4:], self.form_data['credit_card_form']['card_number'][-4:])
        else:
            print("No active Subscriptions, Skipping Test")

    def test_cancel_subscription_success(self):
        subscription_list = self.processor.get_list_of_subscriptions()
        subscription = Subscription.objects.get(pk=1)
        now = timezone.now()

        if not len(subscription_list):
            print("No subscriptions, Skipping Test")
            return

        active_subscriptions = [ s for s in subscription_list if s['status'] == 'active' ]
        subscription.gateway_id = active_subscriptions[0].id.pyval
        subscription.save()
        customer_profile = CustomerProfile.objects.get(pk=1)

        dummy_receipt = Receipt.objects.create(
            order_item=OrderItem.objects.get(pk=2),
            profile=customer_profile,
            start_date=now - timedelta(days=-2),
            end_date=now + timedelta(days=5),
            subscription=subscription
            )
        
        dummy_payment = Payment.objects.create(
            invoice=dummy_receipt.order_item.invoice,
            profile=customer_profile,
            success=True,
            status=PurchaseStatus.SETTLED,
            amount=dummy_receipt.order_item.invoice.total,
            subscription=subscription
        )

        if active_subscriptions:
            self.processor.subscription_cancel(subscription)
            self.assertTrue(self.processor.transaction_submitted)
            self.assertTrue(subscription.status==SubscriptionStatus.CANCELED)
        else:
            print("No active Subscriptions, Skipping Test")

    def test_cancel_subscription_fail(self):
        subscription_list = self.processor.get_list_of_subscriptions()
        if not len(subscription_list):
            print("No subscriptions, Skipping Test")
            return

        active_subscriptions = [ s for s in subscription_list if s['status'] == 'active' ]
        dummy_subscription = Subscription.objects.create(
            gateway_id=active_subscriptions[0].id.pyval,
            profile=CustomerProfile.objects.get(pk=1),
        )

        if active_subscriptions:
            with self.assertRaises(Exception):
                self.processor.subscription_cancel(dummy_subscription)
        else:
            print("No active Subscriptions, Skipping Test")


    def test_is_card_valid_fail(self):
        self.form_data['credit_card_form']['cvv_number'] = '901'
        self.existing_invoice.add_offer(self.subscription_offer)
        price = Price()
        price.offer = self.subscription_offer
        price.cost = randrange(1, 1000)
        price.priority = 10
        price.start_date = timezone.now() - timedelta(days=1)
        price.save()
        self.existing_invoice.save()
        self.processor = AuthorizeNetProcessor(self.site, self.existing_invoice)
        self.processor.set_billing_address_form_data(self.form_data.get('billing_address_form'), BillingAddressForm)
        self.processor.set_payment_info_form_data(self.form_data.get('credit_card_form'), CreditCardForm)
        self.processor.is_data_valid()
        self.processor.create_payment_model()
        self.assertFalse(self.processor.is_card_valid())

    def test_is_card_valid_success(self):
        self.existing_invoice.add_offer(self.subscription_offer)
        price = Price()
        price.offer = self.subscription_offer
        price.cost = randrange(11, 1000)
        price.start_date = timezone.now() - timedelta(days=1)
        price.priority = 10
        price.save()
        self.existing_invoice.update_totals()
        self.existing_invoice.save()
        self.form_data['credit_card_form']['card_number'] = choice(self.VALID_CARD_NUMBERS)
        self.processor = AuthorizeNetProcessor(self.site, self.existing_invoice)
        self.processor.set_billing_address_form_data(self.form_data.get('billing_address_form'), BillingAddressForm)
        self.processor.set_payment_info_form_data(self.form_data.get('credit_card_form'), CreditCardForm)
        self.processor.is_data_valid()
        self.processor.create_payment_model()
        is_valid = self.processor.is_card_valid()
        print(f"Test is_card_valid_success\n")
        print(f"Transaction Submitted: {self.processor.transaction_submitted}")
        print(f"Transaction Response: {self.processor.transaction_response}")
        print(f"Transaction Msg: {self.processor.transaction_message}")
        if 'duplicate' in str(self.processor.transaction_message):
            print(f"Skipping Test test_is_card_valid_success because of duplicate")
            return None
        elif 'not accept this type of credit card' in str(self.processor.transaction_message):
            print(f"Skipping Test test_is_card_valid_success because of duplicate")
            return None
        else:
            self.assertTrue(is_valid)

    def test_subscription_price_update_success(self):
        subscription_list = self.processor.get_list_of_subscriptions()
        subscription = Subscription.objects.get(pk=1)

        if not len(subscription_list):
            print("No subscriptions, Skipping Test")
            return None

        active_subscriptions = [ s for s in subscription_list if s['status'] == 'active' ]
        subscription_id = active_subscriptions[-1].id.pyval
        new_price = randrange(1, 1000)

        subscription.gateway_id = subscription_id
        subscription.save()

        if active_subscriptions:
            self.processor.subscription_update_price(subscription, new_price, self.user)
            print(f'\test_subscription_update_price\nMessage: {self.processor.transaction_message}\nResponse: {self.processor.transaction_response}\nSubscription ID: {subscription.gateway_id}\n')
            response = self.processor.subscription_info(subscription.gateway_id)
            self.assertTrue(self.processor.transaction_submitted)
            self.assertEqual(new_price, response.subscription.amount.pyval)
        else:
            print("No active Subscriptions, Skipping Test")

    ##########
    # Report details
    ##########
    def test_get_transaction_details(self):
        transaction_id = '60160039986'
        self.processor = AuthorizeNetProcessor(self.site, self.existing_invoice)
        transaction_detail = self.processor.get_transaction_detail(transaction_id)
        self.assertTrue(transaction_detail)

    def test_get_settled_transaction(self):
        start_date, end_date = (timezone.now() - timedelta(days=3)), timezone.now()
        settled_transactions = self.processor.get_settled_transactions(start_date, end_date)

        self.assertTrue(settled_transactions)
    ##########
    # Transaction View Tests
    ##########
    def test_view_checkout_account_success_code(self):
        response = self.client.get(reverse("vendor:checkout-account"))

        self.assertEquals(response.status_code, 200)
        self.assertContains(response, 'Shipping Address')

    def test_view_checkout_payment_success_code(self):
        response = self.client.get(reverse("vendor:checkout-payment"))

        self.assertEquals(response.status_code, 200)
        self.assertContains(response, 'Billing Address')

    def test_view_checkout_review_success_code(self):
        response = self.client.get(reverse("vendor:checkout-review"))

        self.assertEquals(response.status_code, 200)
        self.assertContains(response, 'Review')

    def test_view_checkout_status_code_fail_no_login(self):
        client = Client()
        response = client.get(reverse("vendor:checkout-review"))

        self.assertEquals(response.status_code, 302)
        self.assertIn('login', response.url)

    ##########
    # Expiration Card Tests
    ##########
    def test_get_expiring_cards_fail(self):
        site = Site.objects.get(pk=1)
        processor = AuthorizeNetProcessor(site)

        processor.get_customer_id_for_expiring_cards("2022-6")  # should be in the format YYYY-MM

        self.assertFalse(processor.transaction_submitted)

    def test_get_expiring_cards_success(self):
        site = Site.objects.get(pk=1)
        processor = AuthorizeNetProcessor(site)

        ids = processor.get_customer_id_for_expiring_cards("2024-01")

        self.assertTrue(processor.transaction_submitted)
        self.assertTrue(ids)

    def test_get_expiring_cards_empty(self):
        site = Site.objects.get(pk=1)
        processor = AuthorizeNetProcessor(site)

        ids = processor.get_customer_id_for_expiring_cards("2020-01")

        self.assertTrue(processor.transaction_submitted)
        self.assertFalse(ids)

    def test_get_customer_email(self):
        site = Site.objects.get(pk=1)
        processor = AuthorizeNetProcessor(site)

        ids = processor.get_customer_id_for_expiring_cards("2023-01")
        emails = []

        for cp_id in ids:
            emails.append(processor.get_customer_email(cp_id))

        self.assertTrue(emails)
        


@skipIf((settings.STRIPE_TEST_SECRET_KEY or settings.STRIPE_TEST_PUBLIC_KEY) is None, "Strip enviornment variables not set, skipping tests")
class StripeProcessorTests(TestCase):

    def setUp(self):
        pass
>>>>>>> 6e74b927
<|MERGE_RESOLUTION|>--- conflicted
+++ resolved
@@ -13,14 +13,8 @@
 from siteconfigs.models import SiteConfigModel
 from vendor.forms import CreditCardForm, BillingAddressForm
 from vendor.models import Invoice, Payment, Offer, Price, Receipt, CustomerProfile, OrderItem, Subscription
-<<<<<<< HEAD
-from vendor.models.choice import PurchaseStatus, InvoiceStatus
+from vendor.models.choice import PurchaseStatus, InvoiceStatus, SubscriptionStatus
 from vendor.processors import PaymentProcessorBase, AuthorizeNetProcessor, StripeProcessor
-from vendor.processors.authorizenet import create_subscription_model_form_past_receipts
-=======
-from vendor.models.choice import PurchaseStatus, InvoiceStatus, SubscriptionStatus
-from vendor.processors import PaymentProcessorBase, AuthorizeNetProcessor
->>>>>>> 6e74b927
 ###############################
 # Test constants
 ###############################
@@ -317,869 +311,3 @@
 
     # def test_stripe_init(self):
         # raise NotImplementedError()
-<<<<<<< HEAD
-=======
-
-
-# @skipIf(True, "Webhook tests are highly dependent on data in Authroizenet and local data.")
-@tag('external')
-@skipIf((settings.AUTHORIZE_NET_API_ID is None) or (settings.AUTHORIZE_NET_TRANSACTION_KEY is None), "Authorize.Net enviornment variables not set, skipping tests")
-class AuthorizeNetProcessorTests(TestCase):
-
-    fixtures = ['user', 'unit_test']
-
-    VALID_CARD_NUMBERS = [
-        '370000000000002',
-        '6011000000000012',
-        '3088000000000017',
-        '38000000000006',
-        '4007000000027',
-        '4012888818888',
-        '4111111111111111',
-        '5424000000000015',
-        '2223000010309703',
-        '2223000010309711'
-    ]
-
-    def setup_processor_site_config(self):
-        self.processor_site_config = SiteConfigModel()
-        self.processor_site_config.site = self.existing_invoice.site
-        self.processor_site_config.key = 'vendor.config.PaymentProcessorSiteConfig'
-        self.processor_site_config.value = {"payment_processor": "authorizenet.AuthorizeNetProcessor"}
-        self.processor_site_config.save()
-
-    def setup_user_client(self):
-        self.client = Client()
-        self.user = User.objects.get(pk=1)
-        self.client.force_login(self.user)
-
-    def setup_existing_invoice(self):
-        t_shirt = Product.objects.get(pk=1)
-        t_shirt.meta['msrp']['usd'] = randrange(1, 1000)
-        t_shirt.save()
-        self.form_data = {
-            'billing_address_form': {
-                'billing-name': 'Home',
-                'billing-company': 'Whitemoon Dreams',
-                'billing-country': '840',
-                'billing-address_1': '221B Baker Street',
-                'billing-address_2': '',
-                'billing-locality': 'Marylebone',
-                'billing-state': 'California',
-                'billing-postal_code': '90292'},
-            'credit_card_form': {
-                'full_name': 'Bob Ross',
-                'card_number': '5424000000000015',
-                'expire_month': '12',
-                'expire_year': '2030',
-                'cvv_number': '900',
-                'payment_type': '10'}
-        }
-        self.subscription_offer = Offer.objects.get(pk=6)
-        price = Price.objects.get(pk=1)
-        price.cost = randrange(1, 1000)
-        price.priority = 10
-        price.save()
-        subscription_price = Price.objects.get(pk=9)
-        subscription_price.cost = randrange(1, 1000)
-        price.priority = 10
-        subscription_price.priority = 10
-        subscription_price.save()
-        self.existing_invoice.update_totals()
-
-    def setUp(self):
-        self.setup_user_client()
-        self.existing_invoice = Invoice.objects.get(pk=1)
-        self.setup_processor_site_config()
-        self.setup_existing_invoice()
-        self.site = self.processor_site_config.site
-        self.processor = AuthorizeNetProcessor(self.site, self.existing_invoice)
-
-
-    ##########
-    # Processor Initialization Tests
-    ##########
-    def test_environment_variables_set(self):
-        self.assertIsNotNone(settings.AUTHORIZE_NET_TRANSACTION_KEY)
-        self.assertIsNotNone(settings.AUTHORIZE_NET_API_ID)
-
-    def test_processor_initialization_success(self):
-        self.assertEquals(self.processor.provider, 'AuthorizeNetProcessor')
-        self.assertIsNotNone(self.processor.invoice)
-        self.assertIsNotNone(self.processor.merchant_auth)
-        self.assertIsNotNone(self.processor.merchant_auth.transactionKey)
-        self.assertIsNotNone(self.processor.merchant_auth.name)
-
-    ##########
-    # Checkout and Payment Transaction Tests
-    ##########
-    def test_get_checkout_context(self):
-        context = {}
-
-        context = self.processor.get_checkout_context()
-
-        self.assertIn('invoice', context)
-        self.assertIn('credit_card_form', context)
-        self.assertIn('billing_address_form', context)
-
-    def test_process_payment_transaction_success(self):
-        """
-        By passing in the invoice, setting the payment info and billing
-        address, process the payment and make sure it succeeds.
-        """
-        self.processor.set_billing_address_form_data(self.form_data.get('billing_address_form'), BillingAddressForm)
-        self.processor.set_payment_info_form_data(self.form_data.get('credit_card_form'), CreditCardForm)
-        
-        self.processor.invoice.total = randrange(1, 1000)
-        for recurring_order_items in self.processor.invoice.get_recurring_order_items():
-            self.processor.invoice.remove_offer(recurring_order_items.offer)
-
-        self.processor.authorize_payment()
-
-        print(self.processor.transaction_message)
-        self.assertIsNotNone(self.processor.payment)
-        self.assertTrue(self.processor.payment.success)
-        self.assertEquals(InvoiceStatus.COMPLETE, self.processor.invoice.status)
-
-    def test_process_payment_transaction_fail_invalid_card(self):
-        """
-        Simulates a payment transaction for a reqeust.POST, with the payment and
-        billing information. The test send an invalid card number to test the
-        transation fails
-        """
-        self.form_data['credit_card_form']['card_number'] = '5424000000015'
-
-        self.processor.set_billing_address_form_data(self.form_data.get('billing_address_form'), BillingAddressForm)
-        self.processor.set_payment_info_form_data(self.form_data.get('credit_card_form'), CreditCardForm)
-        self.processor.authorize_payment()
-
-        self.assertIsNone(self.processor.payment)
-        self.assertFalse(self.processor.transaction_submitted)
-        self.assertEquals(InvoiceStatus.CART, self.processor.invoice.status)
-
-    def test_process_payment_transaction_fail_invalid_expiration(self):
-        """
-        Simulates a payment transaction for a reqeust.POST, with the payment and
-        billing information. The test send an invalid expiration date to test the
-        transation fails.
-        """
-        self.form_data['credit_card_form']['expire_month'] = str(timezone.now().month)
-        self.form_data['credit_card_form']['expire_year'] = str(timezone.now().year - 1)
-
-        self.processor.set_billing_address_form_data(self.form_data['billing_address_form'], BillingAddressForm)
-        self.processor.set_payment_info_form_data(self.form_data['credit_card_form'], CreditCardForm)
-
-        self.processor.authorize_payment()
-
-        self.assertIsNone(self.processor.payment)
-        self.assertFalse(self.processor.transaction_submitted)
-        self.assertEquals(InvoiceStatus.CART, self.processor.invoice.status)
-
-    ##########
-    # CVV Tests
-    # Reference: Test Guide: https://developer.authorize.net/hello_world/testing_guide.html
-    ##########
-    def test_process_payment_fail_cvv_no_match(self):
-        """
-        Check a failed transaction due to cvv number does not match card number.
-        CVV: 901
-        """
-        self.form_data['credit_card_form']['cvv_number'] = '901'
-        self.form_data['credit_card_form']['card_number'] = choice(self.VALID_CARD_NUMBERS)
-
-        self.processor.set_billing_address_form_data(self.form_data.get('billing_address_form'), BillingAddressForm)
-        self.processor.set_payment_info_form_data(self.form_data.get('credit_card_form'), CreditCardForm)
-
-        self.processor.invoice.total = randrange(1, 1000)
-        self.processor.authorize_payment()
-
-        results = ''.join([p.result.get('raw') for p in Payment.objects.filter(invoice=self.existing_invoice, subscription=None) if 'raw' in p.result])
-        if 'The merchant does not accept this type of credit card' in results:
-            print(f'Skipping test test_process_payment_fail_cvv_no_match because merchant does not accept card')
-        else:
-            self.assertIn("'cvvResultCode': 'N'", results)
-
-    def test_process_payment_fail_cvv_should_not_be_on_card(self):
-        """
-        Check a failed transaction due to cvv number does not match card number.
-        CVV: 902
-        """
-        self.form_data['credit_card_form']['cvv_number'] = '902'
-        self.form_data['credit_card_form']['card_number'] = choice(self.VALID_CARD_NUMBERS)
-
-        self.processor.set_billing_address_form_data(self.form_data.get('billing_address_form'), BillingAddressForm)
-        self.processor.set_payment_info_form_data(self.form_data.get('credit_card_form'), CreditCardForm)
-
-        self.processor.invoice.total = randrange(1, 1000)
-        self.processor.authorize_payment()
-
-        results = ''.join([p.result.get('raw') for p in Payment.objects.filter(invoice=self.existing_invoice, subscription=None) if 'raw' in p.result])
-        if 'The merchant does not accept this type of credit card' in results:
-            print(f'Skipping test test_process_payment_fail_cvv_should_not_be_on_card because merchant does not accept card')
-        else:
-            self.assertIn("'cvvResultCode': 'S'", results)
-
-    def test_process_payment_fail_cvv_not_certified(self):
-        """
-        Check a failed transaction due to cvv number does not match card number.
-        Test Guide: https://developer.authorize.net/hello_world/testing_guide.html
-        CVV: 903
-        """
-        self.form_data['credit_card_form']['cvv_number'] = '903'
-        self.form_data['credit_card_form']['card_number'] = choice(self.VALID_CARD_NUMBERS)
-
-        self.processor.set_billing_address_form_data(self.form_data.get('billing_address_form'), BillingAddressForm)
-        self.processor.set_payment_info_form_data(self.form_data.get('credit_card_form'), CreditCardForm)
-
-        self.processor.invoice.total = randrange(1, 1000)
-        self.processor.authorize_payment()
-
-        results = ''.join([p.result.get('raw') for p in Payment.objects.filter(invoice=self.existing_invoice, subscription=None) if 'raw' in p.result])
-        if 'The merchant does not accept this type of credit card' in results:
-            print(f'Skipping test test_process_payment_fail_cvv_not_certified because merchant does not accept card')
-        else:
-            self.assertIn("'cvvResultCode': 'U'", results)
-
-    def test_process_payment_fail_cvv_not_processed(self):
-        """
-        Check a failed transaction due to cvv number is not processed.
-        CVV: 904
-        """
-        self.form_data['credit_card_form']['cvv_number'] = '904'
-        self.form_data['credit_card_form']['card_number'] = choice(self.VALID_CARD_NUMBERS)
-
-        self.processor.set_billing_address_form_data(self.form_data.get('billing_address_form'), BillingAddressForm)
-        self.processor.set_payment_info_form_data(self.form_data.get('credit_card_form'), CreditCardForm)
-
-        self.processor.invoice.total = randrange(1, 1000)
-        self.processor.authorize_payment()
-        results = ''.join([p.result.get('raw') for p in Payment.objects.filter(invoice=self.existing_invoice, subscription=None) if 'raw' in p.result])
-        if 'The merchant does not accept this type of credit card' in results:
-            print(f'Skipping test test_process_payment_fail_cvv_not_processed because merchant does not accept card')
-        else:
-            self.assertIn("'cvvResultCode': 'P'", results)
-
-    ##########
-    # AVS Tests
-    # Reference: https://support.authorize.net/s/article/What-Are-the-Different-Address-Verification-Service-AVS-Response-Codes
-    ##########
-    def test_process_payment_avs_addr_match_zipcode_no_match(self):
-        """
-        A = Street Address: Match -- First 5 Digits of ZIP: No Match
-        Postal Code: 46201
-        """
-        self.form_data['billing_address_form']['billing-postal_code'] = '46201'
-
-        self.processor.set_billing_address_form_data(self.form_data.get('billing_address_form'), BillingAddressForm)
-        self.processor.set_payment_info_form_data(self.form_data.get('credit_card_form'), CreditCardForm)
-
-        self.processor.invoice.total = randrange(1, 1000)
-        self.processor.authorize_payment()
-
-        self.assertIsNotNone(self.processor.payment)
-        self.assertIn("'avsResultCode': 'A'", ''.join([p.result.get('raw') for p in Payment.objects.filter(invoice=self.existing_invoice, subscription=None) if 'raw' in p.result]))
-
-    def test_process_payment_avs_service_error(self):
-        """
-        E = AVS Error
-        Postal Code: 46203
-        """
-        self.form_data['billing_address_form']['billing-postal_code'] = '46203'
-        self.form_data['credit_card_form']['card_number'] = '2223000010309711'
-
-        self.processor.set_billing_address_form_data(self.form_data.get('billing_address_form'), BillingAddressForm)
-        self.processor.set_payment_info_form_data(self.form_data.get('credit_card_form'), CreditCardForm)
-
-        self.processor.invoice.total = randrange(1, 1000)
-        self.processor.authorize_payment()
-
-        self.assertIsNotNone(self.processor.payment)
-        if 'duplicate' in Payment.objects.filter(invoice=self.existing_invoice).first().result.get("raw", ""):
-            print("Duplicate transaction registered by Payment Gateway Skipping Tests")
-        else:
-            self.assertIn("'avsResultCode': 'E'", ''.join([p.result.get('raw') for p in Payment.objects.filter(invoice=self.existing_invoice, subscription=None) if 'raw' in p.result]))
-
-    def test_process_payment_avs_non_us_card(self):
-        """
-        G = Non U.S. Card Issuing Bank
-        Postal Code: 46204
-        """
-        self.form_data['billing_address_form']['billing-postal_code'] = '46204'
-        self.form_data['credit_card_form']['card_number'] = '4007000000027'
-
-        self.processor.set_billing_address_form_data(self.form_data.get('billing_address_form'), BillingAddressForm)
-        self.processor.set_payment_info_form_data(self.form_data.get('credit_card_form'), CreditCardForm)
-
-        self.processor.invoice.total = randrange(1, 1000)
-        self.processor.authorize_payment()
-
-        self.assertIsNotNone(self.processor.payment)
-        if 'duplicate' in Payment.objects.filter(invoice=self.existing_invoice).first().result.get("raw", ""):
-            print("Duplicate transaction registered by Payment Gateway Skipping Tests")
-        else:
-            self.assertIn("'avsResultCode': 'G'", ''.join([p.result.get('raw') for p in Payment.objects.filter(invoice=self.existing_invoice, subscription=None) if 'raw' in p.result]))
-
-    def test_process_payment_avs_addr_no_match_zipcode_no_match(self):
-        """
-        N = Street Address: No Match -- First 5 Digits of ZIP: No Match
-        Postal Code: 46205
-        """
-        self.form_data['billing_address_form']['billing-postal_code'] = '46205'
-        self.form_data['credit_card_form']['card_number'] = '2223000010309711'
-
-        self.processor.set_billing_address_form_data(self.form_data.get('billing_address_form'), BillingAddressForm)
-        self.processor.set_payment_info_form_data(self.form_data.get('credit_card_form'), CreditCardForm)
-
-        self.processor.invoice.total = randrange(1, 1000)
-        self.processor.authorize_payment()
-
-        self.assertIsNotNone(self.processor.payment)
-        if 'duplicate' in Payment.objects.filter(invoice=self.existing_invoice).first().result.get("raw", ""):
-            print("Duplicate transaction registered by Payment Gateway Skipping Tests")
-        else:
-            self.assertIn("'avsResultCode': 'N'", ''.join([p.result.get('raw') for p in Payment.objects.filter(invoice=self.existing_invoice, subscription=None) if 'raw' in p.result]))
-
-    def test_process_payment_avs_retry_service_unavailable(self):
-        """
-        R = Retry, System Is Unavailable
-        Postal Code: 46207
-        """
-        self.form_data['billing_address_form']['billing-postal_code'] = '46207'
-        self.form_data['credit_card_form']['card_number'] = '5424000000000015'
-
-        self.processor.set_billing_address_form_data(self.form_data.get('billing_address_form'), BillingAddressForm)
-        self.processor.set_payment_info_form_data(self.form_data.get('credit_card_form'), CreditCardForm)
-
-        self.processor.invoice.total = randrange(1, 1000)
-        self.processor.authorize_payment()
-
-        self.assertIsNotNone(self.processor.payment)
-        if 'duplicate' in Payment.objects.filter(invoice=self.existing_invoice).first().result.get("raw", ""):
-            print("Duplicate transaction registered by Payment Gateway Skipping Tests")
-        else:
-            self.assertIn("'avsResultCode': 'R'", ''.join([p.result.get('raw') for p in Payment.objects.filter(invoice=self.existing_invoice, subscription=None) if 'raw' in p.result]))
-            self.assertFalse(self.processor.payment.success)
-            self.assertEquals(InvoiceStatus.CART, self.processor.invoice.status)
-
-    def test_process_payment_avs_not_supported(self):
-        """
-        S = AVS Not Supported by Card Issuing Bank
-        Postal Code: 46208
-        """
-        self.form_data['billing_address_form']['billing-postal_code'] = '46208'
-
-        self.processor.set_billing_address_form_data(self.form_data.get('billing_address_form'), BillingAddressForm)
-        self.processor.set_payment_info_form_data(self.form_data.get('credit_card_form'), CreditCardForm)
-
-        self.processor.authorize_payment()
-
-        self.assertIsNotNone(self.processor.payment)
-        if 'duplicate' in Payment.objects.filter(invoice=self.existing_invoice).first().result.get("raw", ""):
-            print("Duplicate transaction registered by Payment Gateway Skipping Tests")
-        else:
-            self.assertIn("'avsResultCode': 'S'", ''.join([p.result.get('raw') for p in Payment.objects.filter(invoice=self.existing_invoice, subscription=None) if 'raw' in p.result]))
-
-    def test_process_payment_avs_addrs_info_unavailable(self):
-        """
-        U = Address Information For This Cardholder Is Unavailable
-        Postal Code: 46209
-        """
-        self.form_data['billing_address_form']['billing-postal_code'] = '46209'
-        self.form_data['credit_card_form']['card_number'] = '5424000000000015'
-
-        self.processor.set_billing_address_form_data(self.form_data.get('billing_address_form'), BillingAddressForm)
-        self.processor.set_payment_info_form_data(self.form_data.get('credit_card_form'), CreditCardForm)
-
-        self.processor.invoice.total = randrange(1, 1000)
-        self.processor.authorize_payment()
-
-        self.assertIsNotNone(self.processor.payment)
-        if 'duplicate' in Payment.objects.filter(invoice=self.existing_invoice).first().result.get("raw", ""):
-            print("Duplicate transaction registered by Payment Gateway Skipping Tests")
-        else:
-            self.assertIn("'avsResultCode': 'U'", ''.join([p.result.get('raw') for p in Payment.objects.filter(invoice=self.existing_invoice, subscription=None) if 'raw' in p.result]))
-
-    def test_process_payment_avs_addr_no_match_zipcode_match_9_digits(self):
-        """
-        W = Street Address: No Match -- All 9 Digits of ZIP: Match
-        Postal Code: 46211
-        """
-        self.form_data['billing_address_form']['billing-postal_code'] = '46211'
-        self.form_data['credit_card_form']['card_number'] = '5424000000000015'
-
-        self.processor.set_billing_address_form_data(self.form_data.get('billing_address_form'), BillingAddressForm)
-        self.processor.set_payment_info_form_data(self.form_data.get('credit_card_form'), CreditCardForm)
-
-        self.processor.invoice.total = randrange(1, 1000)
-        self.processor.authorize_payment()
-
-        self.assertIsNotNone(self.processor.payment)
-        if 'duplicate' in Payment.objects.filter(invoice=self.existing_invoice).first().result.get("raw", ""):
-            print("Duplicate transaction registered by Payment Gateway Skipping Tests")
-        else:
-            self.assertIn("'avsResultCode': 'W'", ''.join([p.result.get('raw') for p in Payment.objects.filter(invoice=self.existing_invoice, subscription=None) if 'raw' in p.result]))
-
-    def test_process_payment_avs_addr_match_zipcode_match(self):
-        """
-        X = Street Address: Match -- All 9 Digits of ZIP: Match
-        Postal Code: 46214
-        """
-        self.form_data['billing_address_form']['billing-postal_code'] = '46214'
-        self.form_data['credit_card_form']['card_number'] = '5424000000000015'
-
-        self.processor.set_billing_address_form_data(self.form_data.get('billing_address_form'), BillingAddressForm)
-        self.processor.set_payment_info_form_data(self.form_data.get('credit_card_form'), CreditCardForm)
-
-        self.processor.invoice.total = randrange(1, 1000)
-        self.processor.authorize_payment()
-
-        self.assertIsNotNone(self.processor.payment)
-        if 'duplicate' in Payment.objects.filter(invoice=self.existing_invoice).first().result.get("raw", ""):
-            print("Duplicate transaction registered by Payment Gateway Skipping Tests")
-        else:
-            self.assertIn("'avsResultCode': 'X'", ''.join([p.result.get('raw') for p in Payment.objects.filter(invoice=self.existing_invoice, subscription=None) if 'raw' in p.result]))
-
-    def test_process_payment_avs_addr_no_match_zipcode_match_5_digits(self):
-        """
-        Z = Street Address: No Match - First 5 Digits of ZIP: Match
-        Postal Code: 46217
-        """
-        self.form_data['billing_address_form']['billing-postal_code'] = '46217'
-        self.form_data['credit_card_form']['card_number'] = '5424000000000015'
-
-        self.processor.set_billing_address_form_data(self.form_data.get('billing_address_form'), BillingAddressForm)
-        self.processor.set_payment_info_form_data(self.form_data.get('credit_card_form'), CreditCardForm)
-
-        self.processor.invoice.total = randrange(1, 1000)
-        self.processor.authorize_payment()
-
-        self.assertIsNotNone(self.processor.payment)
-        if 'duplicate' in Payment.objects.filter(invoice=self.existing_invoice).first().result.get("raw", ""):
-            print("Duplicate transaction registered by Payment Gateway Skipping Tests")
-        else:
-            self.assertIn("'avsResultCode': 'Z'", ''.join([p.result.get('raw') for p in Payment.objects.filter(invoice=self.existing_invoice, subscription=None) if 'raw' in p.result]))
-
-    ##########
-    # Refund Transactin Tests
-    ##########
-    def test_refund_success(self):
-        """
-        In order for this test to pass a transaction has to be settled first. The settlement process
-        takes effect once a day. It is defined in the Sandbox in the cut-off time.
-        The test will get a settle payment and test refund transaction.
-        """
-        # Get Settled payment
-        start_date, end_date = (timezone.now() - timedelta(days=31)), timezone.now()
-        batch_list = self.processor.get_settled_batch_list(start_date, end_date)
-        if not batch_list:
-            print("No Transactions to refund Skipping\n")
-            return
-
-        for batch in batch_list:
-            transaction_list = self.processor.get_transaction_batch_list(str(batch.batchId))
-            successfull_transactions = [ t for t in transaction_list if t['transactionStatus'] == 'settledSuccessfully' ]
-            if len(successfull_transactions) > 0:
-                break
-
-        if not successfull_transactions:
-            print("No Transactions to refund Skipping\n")
-            return
-
-        random_index = randrange(0, len(successfull_transactions))
-        payment = Payment()
-        # payment.amount = transaction_detail.authAmount.pyval
-        # Hard coding minimum amount so the test can run multiple times.
-        payment.amount = 0.01
-        payment.invoice = self.existing_invoice
-        payment.transaction = successfull_transactions[random_index].transId.text
-        payment.result["raw"] = str({ 'accountNumber': successfull_transactions[random_index].accountNumber.text})
-        payment.profile = CustomerProfile.objects.get(pk=1)
-        payment.save()
-        self.processor.payment = payment
-
-        self.processor.refund_payment(payment)
-        print(f'\ntest_refund_success\nMessage: {self.processor.transaction_message}\nResponse: {self.processor.transaction_response}\n')
-        if 'error_code' in self.processor.transaction_message:
-            if self.processor.transaction_message['error_code'] == 8:
-                print("The credit card has expired. Skipping\n")
-                return
-        self.assertEquals(PurchaseStatus.REFUNDED, payment.status)
-
-    def test_refund_fail_invalid_account_number(self):
-        """
-        Checks for transaction_submitted fail because the account number does not match the payment transaction settled.
-        """
-        status_before_transaction = self.existing_invoice.status
-
-        # Get Settled payment
-        start_date, end_date = (timezone.now() - timedelta(days=31)), timezone.now()
-        batch_list = self.processor.get_settled_batch_list(start_date, end_date)
-        if not batch_list:
-            print("No Transactions to refund Skipping\n")
-            return
-        transaction_list = self.processor.get_transaction_batch_list(str(batch_list[-1].batchId))
-
-        payment = Payment()
-        payment.invoice = self.existing_invoice
-        payment.amount = 0.01
-        payment.transaction = transaction_list[-1].transId.text
-        payment.result["raw"] = str({ 'accountNumber': '6699'})
-        payment.profile = CustomerProfile.objects.get(pk=1)
-        payment.save()
-        self.processor.payment = payment
-
-        self.processor.refund_payment(payment)
-
-        self.assertFalse(self.processor.transaction_submitted)
-        self.assertEquals(self.processor.invoice.status, status_before_transaction)
-
-    def test_refund_fail_invalid_amount(self):
-        """
-        Checks for transaction_submitted fail because the amount exceeds the payment transaction settled.
-        """
-        status_before_transaction = self.existing_invoice.status
-
-        # Get Settled payment
-        start_date, end_date = (timezone.now() - timedelta(days=31)), timezone.now()
-        batch_list = self.processor.get_settled_batch_list(start_date, end_date)
-        if not batch_list:
-            print("No Transactions to refund Skipping\n")
-            return
-        transaction_list = self.processor.get_transaction_batch_list(str(batch_list[-1].batchId))
-
-        payment = Payment()
-        payment.invoice = self.existing_invoice
-        payment.amount = 1000000.00
-        payment.transaction = transaction_list[-1].transId.text
-        payment.result["raw"] = str({ 'accountNumber': transaction_list[-1].accountNumber.text})
-        payment.profile = CustomerProfile.objects.get(pk=1)
-        payment.save()
-        self.processor.payment = payment
-
-        self.processor.refund_payment(payment)
-
-        self.assertFalse(self.processor.transaction_submitted)
-        self.assertEquals(self.processor.invoice.status, status_before_transaction)
-
-    def test_refund_fail_invalid_transaction_id(self):
-        """
-        Checks for transaction_submitted fail because the transaction id does not match
-        """
-        self.processor = AuthorizeNetProcessor(self.site, self.existing_invoice)
-        status_before_transaction = self.existing_invoice.status
-
-        # Get Settled payment
-        start_date, end_date = (timezone.now() - timedelta(days=31)), timezone.now()
-        batch_list = self.processor.get_settled_batch_list(start_date, end_date)
-        if not batch_list:
-            print("No Transactions to refund Skipping\n")
-            return
-        transaction_list = self.processor.get_transaction_batch_list(str(batch_list[-1].batchId))
-
-        payment = Payment()
-        payment.invoice = self.existing_invoice
-        payment.amount = 0.01
-        payment.transaction = '111222333412'
-        payment.result["raw"] = str({ 'accountNumber': transaction_list[-1].accountNumber.text})
-        payment.profile = CustomerProfile.objects.get(pk=1)
-        payment.save()
-        self.processor.payment = payment
-
-        self.processor.refund_payment(payment)
-
-        self.assertFalse(self.processor.transaction_submitted)
-        self.assertEquals(self.processor.invoice.status, status_before_transaction)
-
-    ##########
-    # Customer Payment Profile Transaction Tests
-    # ##########
-    # def test_create_customer_payment_profile(self):
-        # raise NotImplementedError()
-
-    # def test_update_customer_payment_profile(self):
-        # raise NotImplementedError()
-
-    # def test_get_customer_payment_profile(self):
-        # raise NotImplementedError()
-
-    # def test_get_customer_payment_profile_list(self):
-        # raise NotImplementedError()
-
-    ##########
-    # Subscription Transaction Tests
-    ##########
-    def test_create_subscription_success(self):
-        """
-        Test a successfull subscription enrollment.
-        """
-        self.existing_invoice.add_offer(self.subscription_offer)
-        price = Price()
-        price.offer = self.subscription_offer
-        price.cost = randrange(1, 1000)
-        price.priority = 10
-        price.start_date = timezone.now() - timedelta(days=1)
-        price.save()
-        self.existing_invoice.update_totals()
-        self.existing_invoice.save()
-
-        self.processor = AuthorizeNetProcessor(self.site, self.existing_invoice)
-
-        self.processor.set_billing_address_form_data(self.form_data.get('billing_address_form'), BillingAddressForm)
-        self.processor.set_payment_info_form_data(self.form_data.get('credit_card_form'), CreditCardForm)
-
-        self.processor.authorize_payment()
-
-        # print(self.processor.transaction_message)
-        self.assertTrue(self.processor.transaction_submitted)
-        self.assertIn('subscriptionId', self.processor.transaction_response['raw'])
-        self.assertIsNotNone(self.processor.subscription)
-        self.assertFalse(self.processor.payment.transaction)
-        self.assertFalse(self.processor.receipt.transaction)
-
-    def test_subscription_update_payment(self):
-        self.form_data['credit_card_form']['card_number'] = choice(self.VALID_CARD_NUMBERS)
-        subscription_list = self.processor.get_list_of_subscriptions()
-
-        if not len(subscription_list):
-            print("No subscriptions, Skipping Test")
-            return
-
-        active_subscriptions = [ s for s in subscription_list if s['status'] == 'active' ]
-
-        subscription = Subscription.objects.get(pk=1)
-        subscription.gateway_id = active_subscriptions[-1].id.text
-        subscription.save()
-
-        if active_subscriptions:
-            self.processor.set_payment_info_form_data(self.form_data['credit_card_form'], CreditCardForm)
-            self.processor.subscription_update_payment(subscription)
-            subscription.refresh_from_db()
-            print(f'\ntest_subscription_update_payment\nMessage: {self.processor.transaction_message}\nResponse: {self.processor.transaction_response}\nSubscription ID: {subscription.gateway_id}\n')
-            print(f"Update Card number: {self.form_data['credit_card_form']['card_number'][-4:]}")
-            if 'E00027' in str(self.processor.transaction_message):
-                print("Merchant does not accept this card. Skipping test")
-            else:
-                self.assertTrue(self.processor.transaction_submitted)
-                self.assertEquals(subscription.meta['payment_info']['account_number'][-4:], self.form_data['credit_card_form']['card_number'][-4:])
-        else:
-            print("No active Subscriptions, Skipping Test")
-
-    def test_cancel_subscription_success(self):
-        subscription_list = self.processor.get_list_of_subscriptions()
-        subscription = Subscription.objects.get(pk=1)
-        now = timezone.now()
-
-        if not len(subscription_list):
-            print("No subscriptions, Skipping Test")
-            return
-
-        active_subscriptions = [ s for s in subscription_list if s['status'] == 'active' ]
-        subscription.gateway_id = active_subscriptions[0].id.pyval
-        subscription.save()
-        customer_profile = CustomerProfile.objects.get(pk=1)
-
-        dummy_receipt = Receipt.objects.create(
-            order_item=OrderItem.objects.get(pk=2),
-            profile=customer_profile,
-            start_date=now - timedelta(days=-2),
-            end_date=now + timedelta(days=5),
-            subscription=subscription
-            )
-        
-        dummy_payment = Payment.objects.create(
-            invoice=dummy_receipt.order_item.invoice,
-            profile=customer_profile,
-            success=True,
-            status=PurchaseStatus.SETTLED,
-            amount=dummy_receipt.order_item.invoice.total,
-            subscription=subscription
-        )
-
-        if active_subscriptions:
-            self.processor.subscription_cancel(subscription)
-            self.assertTrue(self.processor.transaction_submitted)
-            self.assertTrue(subscription.status==SubscriptionStatus.CANCELED)
-        else:
-            print("No active Subscriptions, Skipping Test")
-
-    def test_cancel_subscription_fail(self):
-        subscription_list = self.processor.get_list_of_subscriptions()
-        if not len(subscription_list):
-            print("No subscriptions, Skipping Test")
-            return
-
-        active_subscriptions = [ s for s in subscription_list if s['status'] == 'active' ]
-        dummy_subscription = Subscription.objects.create(
-            gateway_id=active_subscriptions[0].id.pyval,
-            profile=CustomerProfile.objects.get(pk=1),
-        )
-
-        if active_subscriptions:
-            with self.assertRaises(Exception):
-                self.processor.subscription_cancel(dummy_subscription)
-        else:
-            print("No active Subscriptions, Skipping Test")
-
-
-    def test_is_card_valid_fail(self):
-        self.form_data['credit_card_form']['cvv_number'] = '901'
-        self.existing_invoice.add_offer(self.subscription_offer)
-        price = Price()
-        price.offer = self.subscription_offer
-        price.cost = randrange(1, 1000)
-        price.priority = 10
-        price.start_date = timezone.now() - timedelta(days=1)
-        price.save()
-        self.existing_invoice.save()
-        self.processor = AuthorizeNetProcessor(self.site, self.existing_invoice)
-        self.processor.set_billing_address_form_data(self.form_data.get('billing_address_form'), BillingAddressForm)
-        self.processor.set_payment_info_form_data(self.form_data.get('credit_card_form'), CreditCardForm)
-        self.processor.is_data_valid()
-        self.processor.create_payment_model()
-        self.assertFalse(self.processor.is_card_valid())
-
-    def test_is_card_valid_success(self):
-        self.existing_invoice.add_offer(self.subscription_offer)
-        price = Price()
-        price.offer = self.subscription_offer
-        price.cost = randrange(11, 1000)
-        price.start_date = timezone.now() - timedelta(days=1)
-        price.priority = 10
-        price.save()
-        self.existing_invoice.update_totals()
-        self.existing_invoice.save()
-        self.form_data['credit_card_form']['card_number'] = choice(self.VALID_CARD_NUMBERS)
-        self.processor = AuthorizeNetProcessor(self.site, self.existing_invoice)
-        self.processor.set_billing_address_form_data(self.form_data.get('billing_address_form'), BillingAddressForm)
-        self.processor.set_payment_info_form_data(self.form_data.get('credit_card_form'), CreditCardForm)
-        self.processor.is_data_valid()
-        self.processor.create_payment_model()
-        is_valid = self.processor.is_card_valid()
-        print(f"Test is_card_valid_success\n")
-        print(f"Transaction Submitted: {self.processor.transaction_submitted}")
-        print(f"Transaction Response: {self.processor.transaction_response}")
-        print(f"Transaction Msg: {self.processor.transaction_message}")
-        if 'duplicate' in str(self.processor.transaction_message):
-            print(f"Skipping Test test_is_card_valid_success because of duplicate")
-            return None
-        elif 'not accept this type of credit card' in str(self.processor.transaction_message):
-            print(f"Skipping Test test_is_card_valid_success because of duplicate")
-            return None
-        else:
-            self.assertTrue(is_valid)
-
-    def test_subscription_price_update_success(self):
-        subscription_list = self.processor.get_list_of_subscriptions()
-        subscription = Subscription.objects.get(pk=1)
-
-        if not len(subscription_list):
-            print("No subscriptions, Skipping Test")
-            return None
-
-        active_subscriptions = [ s for s in subscription_list if s['status'] == 'active' ]
-        subscription_id = active_subscriptions[-1].id.pyval
-        new_price = randrange(1, 1000)
-
-        subscription.gateway_id = subscription_id
-        subscription.save()
-
-        if active_subscriptions:
-            self.processor.subscription_update_price(subscription, new_price, self.user)
-            print(f'\test_subscription_update_price\nMessage: {self.processor.transaction_message}\nResponse: {self.processor.transaction_response}\nSubscription ID: {subscription.gateway_id}\n')
-            response = self.processor.subscription_info(subscription.gateway_id)
-            self.assertTrue(self.processor.transaction_submitted)
-            self.assertEqual(new_price, response.subscription.amount.pyval)
-        else:
-            print("No active Subscriptions, Skipping Test")
-
-    ##########
-    # Report details
-    ##########
-    def test_get_transaction_details(self):
-        transaction_id = '60160039986'
-        self.processor = AuthorizeNetProcessor(self.site, self.existing_invoice)
-        transaction_detail = self.processor.get_transaction_detail(transaction_id)
-        self.assertTrue(transaction_detail)
-
-    def test_get_settled_transaction(self):
-        start_date, end_date = (timezone.now() - timedelta(days=3)), timezone.now()
-        settled_transactions = self.processor.get_settled_transactions(start_date, end_date)
-
-        self.assertTrue(settled_transactions)
-    ##########
-    # Transaction View Tests
-    ##########
-    def test_view_checkout_account_success_code(self):
-        response = self.client.get(reverse("vendor:checkout-account"))
-
-        self.assertEquals(response.status_code, 200)
-        self.assertContains(response, 'Shipping Address')
-
-    def test_view_checkout_payment_success_code(self):
-        response = self.client.get(reverse("vendor:checkout-payment"))
-
-        self.assertEquals(response.status_code, 200)
-        self.assertContains(response, 'Billing Address')
-
-    def test_view_checkout_review_success_code(self):
-        response = self.client.get(reverse("vendor:checkout-review"))
-
-        self.assertEquals(response.status_code, 200)
-        self.assertContains(response, 'Review')
-
-    def test_view_checkout_status_code_fail_no_login(self):
-        client = Client()
-        response = client.get(reverse("vendor:checkout-review"))
-
-        self.assertEquals(response.status_code, 302)
-        self.assertIn('login', response.url)
-
-    ##########
-    # Expiration Card Tests
-    ##########
-    def test_get_expiring_cards_fail(self):
-        site = Site.objects.get(pk=1)
-        processor = AuthorizeNetProcessor(site)
-
-        processor.get_customer_id_for_expiring_cards("2022-6")  # should be in the format YYYY-MM
-
-        self.assertFalse(processor.transaction_submitted)
-
-    def test_get_expiring_cards_success(self):
-        site = Site.objects.get(pk=1)
-        processor = AuthorizeNetProcessor(site)
-
-        ids = processor.get_customer_id_for_expiring_cards("2024-01")
-
-        self.assertTrue(processor.transaction_submitted)
-        self.assertTrue(ids)
-
-    def test_get_expiring_cards_empty(self):
-        site = Site.objects.get(pk=1)
-        processor = AuthorizeNetProcessor(site)
-
-        ids = processor.get_customer_id_for_expiring_cards("2020-01")
-
-        self.assertTrue(processor.transaction_submitted)
-        self.assertFalse(ids)
-
-    def test_get_customer_email(self):
-        site = Site.objects.get(pk=1)
-        processor = AuthorizeNetProcessor(site)
-
-        ids = processor.get_customer_id_for_expiring_cards("2023-01")
-        emails = []
-
-        for cp_id in ids:
-            emails.append(processor.get_customer_email(cp_id))
-
-        self.assertTrue(emails)
-        
-
-
-@skipIf((settings.STRIPE_TEST_SECRET_KEY or settings.STRIPE_TEST_PUBLIC_KEY) is None, "Strip enviornment variables not set, skipping tests")
-class StripeProcessorTests(TestCase):
-
-    def setUp(self):
-        pass
->>>>>>> 6e74b927
