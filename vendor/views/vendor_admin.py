--- conflicted
+++ resolved
@@ -280,17 +280,7 @@
     def get_context_data(self, **kwargs):
         context = super().get_context_data(**kwargs)
 
-<<<<<<< HEAD
         context['free_offers'] = Offer.objects.filter(prices__cost=0)
-=======
-        context['free_offers'] = Offer.objects.filter(site=get_site_from_request(self.request), prices__cost=0)
-        context['receipts'] = self.object.receipts.filter(products__in=Product.objects.filter(site=get_site_from_request(self.request)),
-                                                                                                    order_item__offer__terms__gte=TermType.PERPETUAL)
-
-        context['subscriptions'] = self.object.receipts.filter(products__in=Product.objects.filter(
-                                                               site=get_site_from_request(self.request)),
-                                                               order_item__offer__terms__lt=TermType.PERPETUAL)
->>>>>>> c7ab2c6f
 
         return context
 
