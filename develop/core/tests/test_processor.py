from django.contrib.auth import get_user_model
from django.conf import settings
from django.contrib.sites.models import Site
from django.http import HttpRequest, QueryDict
from django.test import TestCase, Client
from django.urls import reverse
from unittest import skipIf
from core.models import Product
from vendor.models import Invoice
from vendor.models.address import Country
from vendor.forms import CreditCardForm, BillingAddressForm
from vendor.processors import PaymentProcessor


###############################
# Test constants
###############################

PAYMENT = {
    "payment": {
        "creditCard": {
            "cardNumber": "5424000000000015",
            "expirationDate": "2020-12",
            "cardCode": "999"
        }
    }
}

TEST_PAYLOAD = {
    "createTransactionRequest": {
        "merchantAuthentication": {
            "name": "79MvGs6X3P",
            "transactionKey": "4tbEK65FB8Tht59Y"
        },
        "refId": "123455",
        "transactionRequest": {
            "transactionType": "authCaptureTransaction",
            "amount": "5",
            "payment": {
                "creditCard": {
                    "cardNumber": "5424000000000015",
                    "expirationDate": "2020-12",
                    "cardCode": "999"
                }
            },
            "lineItems": {
                "lineItem": {
                    "itemId": "1",
                    "name": "vase",
                    "description": "Cannes logo",
                    "quantity": "18",
                    "unitPrice": "45.00"
                }
            },
            "tax": {
                "amount": "4.26",
                "name": "level2 tax name",
                "description": "level2 tax"
            },
            "duty": {
                "amount": "8.55",
                "name": "duty name",
                "description": "duty description"
            },
            "shipping": {
                "amount": "4.26",
                "name": "level2 tax name",
                "description": "level2 tax"
            },
            "poNumber": "456654",
            "customer": {
                "id": "99999456654"
            },
            "billTo": {
                "firstName": "Ellen",
                "lastName": "Johnson",
                "company": "Souveniropolis",
                "address": "14 Main Street",
                "city": "Pecan Springs",
                "state": "TX",
                "zip": "44628",
                "country": "USA"
            },
            "shipTo": {
                "firstName": "China",
                "lastName": "Bayles",
                "company": "Thyme for Tea",
                "address": "12 Main Street",
                "city": "Pecan Springs",
                "state": "TX",
                "zip": "44628",
                "country": "USA"
            },
            "customerIP": "192.168.1.1",
            "transactionSettings": {
                "setting": {
                    "settingName": "testRequest",
                    "settingValue": "false"
                }
            },
            "userFields": {
                "userField": [
                    {
                        "name": "MerchantDefinedFieldName1",
                        "value": "MerchantDefinedFieldValue1"
                    },
                    {
                        "name": "favorite_color",
                        "value": "blue"
                    }
                ]
            }
        }
    }
}
@skipIf((settings.AUTHORIZE_NET_API_ID or settings.AUTHORIZE_NET_TRANSACTION_KEY) == None, "Authorize.Net enviornment variables not set, skipping tests")
class AuthorizeNetProcessorTests(TestCase):
<<<<<<< HEAD
    fixtures = ['developer']
=======
    
    fixtures = ['group', 'user','unit_test']
>>>>>>> 3910cd42

    def setUp(self):
        self.existing_invoice = Invoice.objects.get(pk=1)
        pass
    
    ##########
    # Processor Initialization Tests
    ##########
    def test_environment_variables_set(self):
        self.assertIsNotNone(settings.AUTHORIZE_NET_TRANSACTION_KEY)
        self.assertIsNotNone(settings.AUTHORIZE_NET_API_ID)

    def test_processor_initialization_success(self):
        processor = PaymentProcessor(self.existing_invoice)

        self.assertEquals(processor.provider, 'AuthorizeNetProcessor')
        self.assertIsNotNone(processor.invoice)
        self.assertIsNotNone(processor.merchant_auth)
        self.assertIsNotNone(processor.merchant_auth.transactionKey)
        self.assertIsNotNone(processor.merchant_auth.name)
    
    ##########
    # Checkout and Payment Transaction Tests
    ##########
    def test_get_checkout_context(self):
        context = {}
        payment_processor = PaymentProcessor(invoice=self.existing_invoice) 
        context = payment_processor.get_checkout_context()
        
        self.assertIn('invoice', context)
        self.assertIn('credit_card_form', context)
        self.assertIn('billing_address_form', context)
    
    def test_process_payment_transaction_success(self):
        """
        By passing in the invoice, setting the payment info and billing 
        address, process the payment and make sure it succeeds.
        """
        request = HttpRequest()
        request.POST = QueryDict('billing-address-name=Home&billing-address-company=Whitemoon Dreams&billing-address-country=581&billing-address-address_1=221B Baker Street&billing-address-address_2=&billing-address-locality=Marylebone&billing-address-state=California&billing-address-postal_code=90292&credit-card-full_name=Bob Ross&credit-card-card_number=5424000000000015&credit-card-expire_month=12&credit-card-expire_year=2030&credit-card-cvv_number=999&credit-card-payment_type=10')

        processor = PaymentProcessor(self.existing_invoice)
        processor.process_payment(request)

        self.assertIsNotNone(processor.payment)
        self.assertTrue(processor.payment.success)
        self.assertEquals(Invoice.InvoiceStatus.COMPLETE, processor.invoice.status)

    def test_process_payment_transaction_fail_invalid_card(self):
        """
        Simulates a payment transaction for a reqeust.POST, with the payment and 
        billing information. The test send an invalid card number to test the 
        transation fails
        """
        request = HttpRequest()
        request.POST = QueryDict('billing-address-name=Home&billing-address-company=Whitemoon Dreams&billing-address-country=581&billing-address-address_1=221B Baker Street&billing-address-address_2=&billing-address-locality=Marylebone&billing-address-state=California&billing-address-postal_code=90292&credit-card-full_name=Bob Ross&credit-card-card_number=5424000000015&credit-card-expire_month=12&credit-card-expire_year=2030&credit-card-cvv_number=999&credit-card-payment_type=10')

        processor = PaymentProcessor(self.existing_invoice)
        processor.process_payment(request)

        self.assertIsNotNone(processor.payment)
        self.assertFalse(processor.payment.success)
        self.assertEquals(Invoice.InvoiceStatus.FAILED, processor.invoice.status)

    def test_process_payment_transaction_fail_invalid_expiration(self):
        """
        Simulates a payment transaction for a reqeust.POST, with the payment and 
        billing information. The test send an invalid expiration date to test the 
        transation fails.
        """
        request = HttpRequest()
        request.POST = QueryDict('billing-address-name=Home&billing-address-company=Whitemoon Dreams&billing-address-country=581&billing-address-address_1=221B Baker Street&billing-address-address_2=&billing-address-locality=Marylebone&billing-address-state=California&billing-address-postal_code=90292&credit-card-full_name=Bob Ross&credit-card-card_number=5424000000015&credit-card-expire_month=12&credit-card-expire_year=2000&credit-card-cvv_number=999&credit-card-payment_type=10')

        processor = PaymentProcessor(self.existing_invoice)
        processor.process_payment(request)

        self.assertIsNotNone(processor.payment)
        self.assertFalse(processor.payment.success)
<<<<<<< HEAD
        self.assertEquals(Invoice.InvoiceStatus.FAILED, processor.invoice.status)
=======
        self.assertEquals(Invoice.InvoiceStatus.FAILED, processor.invoice.status)      
>>>>>>> 3910cd42

    ##########
    # Refund Transactin Tests
    ##########        
    def test_refund_success(self):
        """
        In order for this test to pass a transaction has to be settled first. The settlement process
        takes effect once a day. It is defined in the Sandbox in the cut-off time.
        The test will get a settle payment and test refund transaction.
        """
        # Get Settled payment
        processor = PaymentProcessor(self.existing_invoice)
        batch_list = processor.get_settled_batch_list()
        processor.get_transaction_batch_list()
        processor.get_transaction_detail()
        # Create payment models
        # Linke payment to invoice
        # Init processor
        # Refund transaction
        # Check response.

        # processor.refund_payment(self.existing_invoice.payments.get(pk=1))

        self.assertEquals(Invoice.InvoiceStatus.REFUNDED, processor.invoice.status)
        pass

    def test_refund_fail(self):
        # TODO: Implement Test
        pass

    ##########
    # Customer Payment Profile Transaction Tests
    ##########
    def test_create_customer_payment_profile(self):
        # TODO: Implement Test
        pass
    
    def test_update_customer_payment_profile(self):
        # TODO: Implement Test
        pass

    def test_get_customer_payment_profile(self):
        # TODO: Implement Test
        pass
    
    def test_get_customer_payment_profile_list(self):
        # TODO: Implement Test
        pass

    ##########
    # Subsction Transaction Tests
    ##########
    def test_create_subscription(self):
        # TODO: Implement Test
        pass

    def test_update_subscription(self):
        # TODO: Implement Test
        pass

    def test_cancel_subscription(self):
        # TODO: Implement Test
        pass

    def test_create_subscription_customer_profile(self):
        # TODO: Implement Test
        pass
    

@skipIf((settings.STRIPE_TEST_SECRET_KEY or settings.STRIPE_TEST_PUBLIC_KEY) == None, "Strip enviornment variables not set, skipping tests")
class StripeProcessorTests(TestCase):

    def setUp(self):
        pass
<|MERGE_RESOLUTION|>--- conflicted
+++ resolved
@@ -1,3 +1,4 @@
+from datetime import datetime, timedelta
 from django.contrib.auth import get_user_model
 from django.conf import settings
 from django.contrib.sites.models import Site
@@ -6,7 +7,7 @@
 from django.urls import reverse
 from unittest import skipIf
 from core.models import Product
-from vendor.models import Invoice
+from vendor.models import Invoice, Payment
 from vendor.models.address import Country
 from vendor.forms import CreditCardForm, BillingAddressForm
 from vendor.processors import PaymentProcessor
@@ -115,12 +116,8 @@
 }
 @skipIf((settings.AUTHORIZE_NET_API_ID or settings.AUTHORIZE_NET_TRANSACTION_KEY) == None, "Authorize.Net enviornment variables not set, skipping tests")
 class AuthorizeNetProcessorTests(TestCase):
-<<<<<<< HEAD
-    fixtures = ['developer']
-=======
     
     fixtures = ['group', 'user','unit_test']
->>>>>>> 3910cd42
 
     def setUp(self):
         self.existing_invoice = Invoice.objects.get(pk=1)
@@ -199,11 +196,7 @@
 
         self.assertIsNotNone(processor.payment)
         self.assertFalse(processor.payment.success)
-<<<<<<< HEAD
-        self.assertEquals(Invoice.InvoiceStatus.FAILED, processor.invoice.status)
-=======
         self.assertEquals(Invoice.InvoiceStatus.FAILED, processor.invoice.status)      
->>>>>>> 3910cd42
 
     ##########
     # Refund Transactin Tests
@@ -214,25 +207,89 @@
         takes effect once a day. It is defined in the Sandbox in the cut-off time.
         The test will get a settle payment and test refund transaction.
         """
+        processor = PaymentProcessor(self.existing_invoice)
+        
         # Get Settled payment
-        processor = PaymentProcessor(self.existing_invoice)
-        batch_list = processor.get_settled_batch_list()
-        processor.get_transaction_batch_list()
-        processor.get_transaction_detail()
-        # Create payment models
-        # Linke payment to invoice
-        # Init processor
-        # Refund transaction
-        # Check response.
-
-        # processor.refund_payment(self.existing_invoice.payments.get(pk=1))
+        start_date, end_date = (datetime.now() - timedelta(days=31)), datetime.now()
+        batch_list = processor.get_settled_batch_list(start_date, end_date)
+        transaction_list = processor.get_transaction_batch_list(str(batch_list[-1].batchId))
+
+        payment = Payment()
+        # payment.amount = transaction_detail.authAmount.pyval
+        # Hard coding minimum amount so the test can run multiple times.
+        payment.amount = 0.01
+        payment.transaction = transaction_list[-1].transId.text
+        payment.result = str({ 'accountNumber': transaction_list[-1].accountNumber.text})
+
+        processor.refund_payment(payment)
 
         self.assertEquals(Invoice.InvoiceStatus.REFUNDED, processor.invoice.status)
-        pass
-
-    def test_refund_fail(self):
-        # TODO: Implement Test
-        pass
+
+    def test_refund_fail_invalid_account_number(self):
+        """
+        Checks for transaction_result fail because the account number does not match the payment transaction settled.
+        """
+        processor = PaymentProcessor(self.existing_invoice)       
+        status_before_transaction = self.existing_invoice.status
+
+        # Get Settled payment
+        start_date, end_date = (datetime.now() - timedelta(days=31)), datetime.now()
+        batch_list = processor.get_settled_batch_list(start_date, end_date)
+        transaction_list = processor.get_transaction_batch_list(str(batch_list[-1].batchId))
+
+        payment = Payment()
+        payment.amount = 0.01
+        payment.transaction = transaction_list[-1].transId.text
+        payment.result = str({ 'accountNumber': '6699'})
+
+        processor.refund_payment(payment)
+
+        self.assertFalse(processor.transaction_result)
+        self.assertEquals(processor.invoice.status, status_before_transaction)
+
+    def test_refund_fail_invalid_amount(self):
+        """
+        Checks for transaction_result fail because the amount exceeds the payment transaction settled.
+        """
+        processor = PaymentProcessor(self.existing_invoice)       
+        status_before_transaction = self.existing_invoice.status
+
+        # Get Settled payment
+        start_date, end_date = (datetime.now() - timedelta(days=31)), datetime.now()
+        batch_list = processor.get_settled_batch_list(start_date, end_date)
+        transaction_list = processor.get_transaction_batch_list(str(batch_list[-1].batchId))
+
+        payment = Payment()
+        payment.amount = 1000000.00
+        payment.transaction = transaction_list[-1].transId.text
+        payment.result = str({ 'accountNumber': transaction_list[-1].accountNumber.text})
+
+        processor.refund_payment(payment)
+
+        self.assertFalse(processor.transaction_result)
+        self.assertEquals(processor.invoice.status, status_before_transaction)
+
+    def test_refund_fail_invalid_transaction_id(self):
+        """
+        Checks for transaction_result fail because the transaction id does not match
+        """
+        processor = PaymentProcessor(self.existing_invoice)       
+        status_before_transaction = self.existing_invoice.status
+
+        # Get Settled payment
+        start_date, end_date = (datetime.now() - timedelta(days=31)), datetime.now()
+        batch_list = processor.get_settled_batch_list(start_date, end_date)
+        transaction_list = processor.get_transaction_batch_list(str(batch_list[-1].batchId))
+
+        payment = Payment()
+        payment.amount = 0.01
+        payment.transaction = '111222333412'
+        payment.result = str({ 'accountNumber': transaction_list[-1].accountNumber.text})
+
+        processor.refund_payment(payment)
+
+        self.assertFalse(processor.transaction_result)
+        self.assertEquals(processor.invoice.status, status_before_transaction)
 
     ##########
     # Customer Payment Profile Transaction Tests
